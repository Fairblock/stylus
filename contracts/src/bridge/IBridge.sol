--- conflicted
+++ resolved
@@ -52,6 +52,8 @@
 
     function allowedOutboxes(address outbox) external view returns (bool);
 
+    function sequencerReportedSubMessageCount() external view returns (uint256);
+
     /**
      * @dev Enqueue a message in the delayed inbox accumulator.
      *      These messages are later sequenced in the SequencerInbox, either
@@ -63,14 +65,6 @@
         bytes32 messageDataHash
     ) external payable returns (uint256);
 
-<<<<<<< HEAD
-    function enqueueSequencerMessage(
-        bytes32 dataHash,
-        uint256 afterDelayedMessagesRead,
-        uint256 prevMessageCount,
-        uint256 newMessageCount
-    )
-=======
     function executeCall(
         address to,
         uint256 value,
@@ -83,8 +77,12 @@
 
     // ---------- onlySequencerInbox functions ----------
 
-    function enqueueSequencerMessage(bytes32 dataHash, uint256 afterDelayedMessagesRead)
->>>>>>> 59aa2722
+    function enqueueSequencerMessage(
+        bytes32 dataHash,
+        uint256 afterDelayedMessagesRead,
+        uint256 prevMessageCount,
+        uint256 newMessageCount
+    )
         external
         returns (
             uint256 seqMessageIndex,
@@ -111,13 +109,7 @@
 
     function setOutbox(address inbox, bool enabled) external;
 
-<<<<<<< HEAD
-    function sequencerReportedSubMessageCount() external view returns (uint256);
-
-    function rollup() external view returns (IOwnable);
-=======
     // ---------- initializer ----------
->>>>>>> 59aa2722
 
     function initialize(IOwnable rollup_) external;
 }