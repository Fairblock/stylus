--- conflicted
+++ resolved
@@ -52,11 +52,7 @@
 	tx := l2info.PrepareTx(from, to, l2info.TransferGas, amount, nil)
 	err := client.SendTransaction(ctx, tx)
 	Require(t, err)
-<<<<<<< HEAD
-	_, err = EnsureTxSucceeded(ctx, client, tx)
-=======
-	res, err := arbutil.EnsureTxSucceeded(ctx, client, tx)
->>>>>>> 0b690fbd
+	res, err := EnsureTxSucceeded(ctx, client, tx)
 	Require(t, err)
 	return tx, res
 }
