--- conflicted
+++ resolved
@@ -421,13 +421,8 @@
 	l2info, node, l2client, _, _, _, l1stack := createTestNodeOnL1WithConfig(t, ctx, true, nil, execConfig, nil, nil)
 	defer requireClose(t, l1stack)
 	defer node.StopAndWait()
-<<<<<<< HEAD
 	rpcClient := node.Stack.Attach()
-=======
-	rpcClient, err := node.Stack.Attach()
-	Require(t, err)
 	execNode := getExecNode(t, node)
->>>>>>> d9f5a1a7
 
 	l2info.GenerateAccount("User2")
 
