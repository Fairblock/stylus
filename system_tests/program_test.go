// Copyright 2022-2023, Offchain Labs, Inc.
// For license information, see https://github.com/OffchainLabs/nitro/blob/master/LICENSE

package arbtest

import (
	"bytes"
	"context"
	"encoding/binary"
	"fmt"
	"math/big"
	"math/rand"
	"os"
<<<<<<< HEAD
=======
	"path/filepath"
>>>>>>> 8a79ca6c
	"strings"
	"testing"
	"time"

	"github.com/ethereum/go-ethereum"
	"github.com/ethereum/go-ethereum/accounts/abi/bind"
	"github.com/ethereum/go-ethereum/common"
	"github.com/ethereum/go-ethereum/core/state"
	"github.com/ethereum/go-ethereum/core/types"
	"github.com/ethereum/go-ethereum/core/vm"
	"github.com/ethereum/go-ethereum/crypto"
	"github.com/ethereum/go-ethereum/ethclient"
	"github.com/ethereum/go-ethereum/params"
	"github.com/offchainlabs/nitro/arbcompress"
	"github.com/offchainlabs/nitro/arbnode"
	"github.com/offchainlabs/nitro/arbos/programs"
	"github.com/offchainlabs/nitro/arbos/util"
	"github.com/offchainlabs/nitro/arbutil"
	"github.com/offchainlabs/nitro/solgen/go/mocksgen"
	"github.com/offchainlabs/nitro/solgen/go/precompilesgen"
	"github.com/offchainlabs/nitro/util/arbmath"
	"github.com/offchainlabs/nitro/util/colors"
	"github.com/offchainlabs/nitro/util/testhelpers"
	"github.com/offchainlabs/nitro/validator/valnode"
	"github.com/wasmerio/wasmer-go/wasmer"
)

func TestProgramKeccak(t *testing.T) {
	t.Parallel()
	keccakTest(t, true)
}

func TestProgramKeccakArb(t *testing.T) {
	keccakTest(t, false)
}

func keccakTest(t *testing.T, jit bool) {
	ctx, node, _, l2client, auth, cleanup := setupProgramTest(t, jit)
	defer cleanup()
	programAddress := deployWasm(t, ctx, auth, l2client, rustFile("keccak"))

	wasm := readWasmFile(t, rustFile("keccak"))
	otherAddressSameCode := deployContract(t, ctx, auth, l2client, wasm)
	arbWasm, err := precompilesgen.NewArbWasm(types.ArbWasmAddress, l2client)
	Require(t, err)

	colors.PrintBlue("program deployed to ", programAddress.Hex())
	timed(t, "compile same code", func() {
		if _, err := arbWasm.CompileProgram(&auth, otherAddressSameCode); err == nil || !strings.Contains(err.Error(), "ProgramUpToDate") {
			Fatal(t, "compile should have failed with ProgramUpToDate")
		}
	})

	if programAddress == otherAddressSameCode {
		Fatal(t, "expected to deploy at two separate program addresses")
	}

	stylusVersion, err := arbWasm.StylusVersion(nil)
	Require(t, err)
	programVersion, err := arbWasm.ProgramVersion(nil, programAddress)
	Require(t, err)
	if programVersion != stylusVersion || stylusVersion == 0 {
		Fatal(t, "unexpected versions", stylusVersion, programVersion)
	}
	otherVersion, err := arbWasm.ProgramVersion(nil, otherAddressSameCode)
	Require(t, err)
	if otherVersion != programVersion {
		Fatal(t, "mismatched versions", stylusVersion, programVersion)
	}

	preimage := []byte("°º¤ø,¸,ø¤°º¤ø,¸,ø¤°º¤ø,¸ nyan nyan ~=[,,_,,]:3 nyan nyan")
	correct := crypto.Keccak256Hash(preimage)

	args := []byte{0x01} // keccak the preimage once
	args = append(args, preimage...)

	timed(t, "execute", func() {
		result := sendContractCall(t, ctx, programAddress, l2client, args)
		if len(result) != 32 {
			Fatal(t, "unexpected return result: ", "result", result)
		}
		hash := common.BytesToHash(result)
		if hash != correct {
			Fatal(t, "computed hash mismatch", hash, correct)
		}
		colors.PrintGrey("keccak(x) = ", hash)
	})
	timed(t, "execute same code, different address", func() {
		result := sendContractCall(t, ctx, otherAddressSameCode, l2client, args)
		if len(result) != 32 {
			Fatal(t, "unexpected return result: ", "result", result)
		}
		hash := common.BytesToHash(result)
		if hash != correct {
			Fatal(t, "computed hash mismatch", hash, correct)
		}
		colors.PrintGrey("keccak(x) = ", hash)
	})

	ensure := func(tx *types.Transaction, err error) *types.Receipt {
		t.Helper()
		Require(t, err)
		receipt, err := EnsureTxSucceeded(ctx, l2client, tx)
		Require(t, err)
		return receipt
	}

	// do a mutating call for proving's sake
	_, tx, mock, err := mocksgen.DeployProgramTest(&auth, l2client)
	ensure(tx, err)
	ensure(mock.CallKeccak(&auth, programAddress, args))
	ensure(mock.CallKeccak(&auth, otherAddressSameCode, args))

	validateBlocks(t, 1, jit, ctx, node, l2client)
}

func TestProgramCompilationReuse(t *testing.T) {
	t.Parallel()
	testCompilationReuse(t, true)
}

func testCompilationReuse(t *testing.T, jit bool) {
	ctx, node, l2info, l2client, auth, cleanup := setupProgramTest(t, jit)
	defer cleanup()

	ensure := func(tx *types.Transaction, err error) *types.Receipt {
		t.Helper()
		Require(t, err)
		receipt, err := EnsureTxSucceeded(ctx, l2client, tx)
		Require(t, err)
		return receipt
	}

	arbOwner, err := precompilesgen.NewArbOwner(types.ArbOwnerAddress, l2client)
	Require(t, err)
	ensure(arbOwner.SetInkPrice(&auth, 1))
	ensure(arbOwner.SetWasmHostioInk(&auth, 1))

	colors.PrintMint("Deploying same keccak code to two different addresses")

	wasm := readWasmFile(t, rustFile("keccak"))
	keccakA := deployContract(t, ctx, auth, l2client, wasm)

	colors.PrintBlue("keccak program A deployed to ", keccakA.Hex())
	keccakB := deployContract(t, ctx, auth, l2client, wasm)
	colors.PrintBlue("keccak program B deployed to ", keccakB.Hex())

	colors.PrintMint("Deploying multiaddr and compiling it")

	multiAddr := deployWasm(t, ctx, auth, l2client, rustFile("multicall"))

	preimage := []byte("°º¤ø,¸,ø¤°º¤ø,¸,ø¤°º¤ø,¸ nyan nyan ~=[,,_,,]:3 nyan nyan")
	correct := crypto.Keccak256Hash(preimage)

	keccakArgs := []byte{0x01} // keccak the preimage once
	keccakArgs = append(keccakArgs, preimage...)

	colors.PrintMint("Attempting to call keccak before it is compiled, expecting to fail")

	// Calling the contract precompilation should fail.
	msg := ethereum.CallMsg{
		To:    &keccakA,
		Value: big.NewInt(0),
		Data:  keccakArgs,
	}
	_, err = l2client.CallContract(ctx, msg, nil)
	if err == nil || !strings.Contains(err.Error(), "ProgramNotCompiled") {
		Fatal(t, "call should have failed with ProgramNotCompiled")
	}

	arbWasmABI, err := precompilesgen.ArbWasmMetaData.GetAbi()
	Require(t, err)
	compileMethod, ok := arbWasmABI.Methods["compileProgram"]
	if !ok {
		Fatal(t, "Cannot find compileProgram method in ArbWasm ABI")
	}
	compileProgramData := compileMethod.ID
	programArg := make([]byte, 32)
	copy(programArg[12:], keccakA[:])
	compileProgramData = append(compileProgramData, programArg...)

	// We begin preparing a multicall operation.
	// We create an call that attempts to compile a program, and then reverts.
	args := argsForMulticall(
		vm.CALL,
		types.ArbWasmAddress,
		nil,
		compileProgramData,
	)
	arbDebugABI, err := precompilesgen.ArbDebugMetaData.GetAbi()
	Require(t, err)
	legacyErrorMethod, ok := arbDebugABI.Methods["legacyError"]
	if !ok {
		Fatal(t, "Cannot find legacyError method in ArbDebug ABI")
	}
	args = multicallAppend(args, vm.CALL, types.ArbDebugAddress, legacyErrorMethod.ID)

	colors.PrintMint("Sending multicall tx expecting a failure")

	tx := l2info.PrepareTxTo("Owner", &multiAddr, 1e9, nil, args)
	Require(t, l2client.SendTransaction(ctx, tx))
	EnsureTxFailed(t, ctx, l2client, tx)

	// Then, we call the program keccakA and expect it to fail due to it not being compiled.
	// Calling the contract precompilation should fail.
	msg = ethereum.CallMsg{
		To:    &keccakA,
		Value: big.NewInt(0),
		Data:  keccakArgs,
	}
	_, err = l2client.CallContract(ctx, msg, nil)
	if err == nil || !strings.Contains(err.Error(), "ProgramNotCompiled") {
		Fatal(t, "call should have failed with ProgramNotCompiled")
	}

	// Then, we expect to successfully compile keccakA and expect us to succeed at calling keccakB.
	// will succeed if they are compiled correctly and share the same codehash. This will happen in a single multicall.
	// Compile keccak program A.
	args = argsForMulticall(
		vm.CALL,
		types.ArbWasmAddress,
		nil,
		compileProgramData,
	)
	// Call keccak program B, which should succeed as it shares the same code as program A.
	args = multicallAppend(args, vm.CALL, keccakB, keccakArgs)

	colors.PrintMint("Sending multicall tx")

	tx = l2info.PrepareTxTo("Owner", &multiAddr, 1e9, nil, args)
	ensure(tx, l2client.SendTransaction(ctx, tx))

	colors.PrintMint("Attempting to call keccak program B after multicall is done")

	msg = ethereum.CallMsg{
		To:    &keccakB,
		Value: big.NewInt(0),
		Data:  keccakArgs,
	}
	result, err := l2client.CallContract(ctx, msg, nil)
	Require(t, err)
	if !bytes.Equal(correct[:], result) {
		Fatal(t, "unexpected return result: ", "result", result)
	}

	validateBlocks(t, 7, jit, ctx, node, l2client)
}

func TestProgramErrors(t *testing.T) {
	t.Parallel()
	errorTest(t, true)
}

func errorTest(t *testing.T, jit bool) {
	ctx, node, l2info, l2client, auth, cleanup := setupProgramTest(t, jit)
	defer cleanup()

	programAddress := deployWasm(t, ctx, auth, l2client, rustFile("fallible"))

	// ensure tx passes
	tx := l2info.PrepareTxTo("Owner", &programAddress, l2info.TransferGas, nil, []byte{0x01})
	Require(t, l2client.SendTransaction(ctx, tx))
	_, err := EnsureTxSucceeded(ctx, l2client, tx)
	Require(t, err)

	// ensure tx fails
	tx = l2info.PrepareTxTo("Owner", &programAddress, l2info.TransferGas, nil, []byte{0x00})
	Require(t, l2client.SendTransaction(ctx, tx))
	receipt, err := WaitForTx(ctx, l2client, tx.Hash(), 5*time.Second)
	Require(t, err)
	if receipt.Status != types.ReceiptStatusFailed {
		Fatal(t, "call should have failed")
	}

	validateBlocks(t, 6, jit, ctx, node, l2client)
}

func TestProgramStorage(t *testing.T) {
	t.Parallel()
	storageTest(t, true)
}

func storageTest(t *testing.T, jit bool) {
	ctx, node, l2info, l2client, auth, cleanup := setupProgramTest(t, jit)
	defer cleanup()
	programAddress := deployWasm(t, ctx, auth, l2client, rustFile("storage"))

	ensure := func(tx *types.Transaction, err error) *types.Receipt {
		t.Helper()
		Require(t, err)
		receipt, err := EnsureTxSucceeded(ctx, l2client, tx)
		Require(t, err)
		return receipt
	}

	key := testhelpers.RandomHash()
	value := testhelpers.RandomHash()
	tx := l2info.PrepareTxTo("Owner", &programAddress, l2info.TransferGas, nil, argsForStorageWrite(key, value))
	ensure(tx, l2client.SendTransaction(ctx, tx))
	assertStorageAt(t, ctx, l2client, programAddress, key, value)

	validateBlocks(t, 2, jit, ctx, node, l2client)
}

func TestProgramCalls(t *testing.T) {
	t.Parallel()
	testCalls(t, true)
}

func testCalls(t *testing.T, jit bool) {
	ctx, node, l2info, l2client, auth, cleanup := setupProgramTest(t, jit)
	defer cleanup()
	callsAddr := deployWasm(t, ctx, auth, l2client, rustFile("multicall"))

	ensure := func(tx *types.Transaction, err error) *types.Receipt {
		t.Helper()
		Require(t, err)
		receipt, err := EnsureTxSucceeded(ctx, l2client, tx)
		Require(t, err)
		return receipt
	}

	expectFailure := func(to common.Address, data []byte, errMsg string) {
		t.Helper()
		msg := ethereum.CallMsg{
			To:    &to,
			Value: big.NewInt(0),
			Data:  data,
		}
		_, err := l2client.CallContract(ctx, msg, nil)
		if err == nil {
			Fatal(t, "call should have failed with", errMsg)
		}
		expected := fmt.Sprintf("execution reverted%v", errMsg)
		if err.Error() != expected {
			Fatal(t, "wrong error", err.Error(), " ", expected)
		}

		// execute onchain for proving's sake
		tx := l2info.PrepareTxTo("Owner", &callsAddr, 1e9, nil, data)
		Require(t, l2client.SendTransaction(ctx, tx))
		EnsureTxFailed(t, ctx, l2client, tx)
	}

	storeAddr := deployWasm(t, ctx, auth, l2client, rustFile("storage"))
	keccakAddr := deployWasm(t, ctx, auth, l2client, rustFile("keccak"))
	mockAddr, tx, _, err := mocksgen.DeployProgramTest(&auth, l2client)
	ensure(tx, err)

	colors.PrintGrey("multicall.wasm ", callsAddr)
	colors.PrintGrey("storage.wasm   ", storeAddr)
	colors.PrintGrey("keccak.wasm    ", keccakAddr)
	colors.PrintGrey("mock.evm       ", mockAddr)

	kinds := make(map[vm.OpCode]byte)
	kinds[vm.CALL] = 0x00
	kinds[vm.DELEGATECALL] = 0x01
	kinds[vm.STATICCALL] = 0x02

	checkTree := func(opcode vm.OpCode, dest common.Address) map[common.Hash]common.Hash {
		colors.PrintBlue("Checking storage after call tree with ", opcode)
		slots := make(map[common.Hash]common.Hash)
		zeroHashBytes := common.BigToHash(common.Big0).Bytes()

		var nest func(level uint) []uint8
		nest = func(level uint) []uint8 {
			args := []uint8{}

			if level == 0 {
				// call storage.wasm
				args = append(args, kinds[opcode])
				if opcode == vm.CALL {
					args = append(args, zeroHashBytes...)
				}
				args = append(args, storeAddr[:]...)

				key := testhelpers.RandomHash()
				value := testhelpers.RandomHash()
				slots[key] = value

				// insert value @ key
				args = append(args, argsForStorageWrite(key, value)...)
				return args
			}

			// do the two following calls
			args = append(args, kinds[opcode])
			if opcode == vm.CALL {
				args = append(args, zeroHashBytes...)
			}
			args = append(args, callsAddr[:]...)
			args = append(args, 2)

			for i := 0; i < 2; i++ {
				inner := nest(level - 1)
				args = append(args, arbmath.Uint32ToBytes(uint32(len(inner)))...)
				args = append(args, inner...)
			}
			return args
		}
		var tree []uint8
		if opcode == vm.CALL {
			tree = nest(3)[53:]
		} else {
			tree = nest(3)[21:]
		}
		tx = l2info.PrepareTxTo("Owner", &callsAddr, 1e9, nil, tree)
		ensure(tx, l2client.SendTransaction(ctx, tx))

		for key, value := range slots {
			assertStorageAt(t, ctx, l2client, dest, key, value)
		}
		return slots
	}

	slots := checkTree(vm.CALL, storeAddr)
	checkTree(vm.DELEGATECALL, callsAddr)

	colors.PrintBlue("Checking static call")
	calldata := []byte{0}
	expected := []byte{}
	for key, value := range slots {
		calldata = multicallAppend(calldata, vm.STATICCALL, storeAddr, argsForStorageRead(key))
		expected = append(expected, value[:]...)
	}
	values := sendContractCall(t, ctx, callsAddr, l2client, calldata)
	if !bytes.Equal(expected, values) {
		Fatal(t, "wrong results static call", common.Bytes2Hex(expected), common.Bytes2Hex(values))
	}
	tx = l2info.PrepareTxTo("Owner", &callsAddr, 1e9, nil, calldata)
	ensure(tx, l2client.SendTransaction(ctx, tx))

	colors.PrintBlue("Checking static call write protection")
	writeKey := append([]byte{0x1}, testhelpers.RandomHash().Bytes()...)
	writeKey = append(writeKey, testhelpers.RandomHash().Bytes()...)
	expectFailure(callsAddr, argsForMulticall(vm.STATICCALL, storeAddr, nil, writeKey), "")

	// mechanisms for creating calldata
	burnArbGas, _ := util.NewCallParser(precompilesgen.ArbosTestABI, "burnArbGas")
	customRevert, _ := util.NewCallParser(precompilesgen.ArbDebugABI, "customRevert")
	legacyError, _ := util.NewCallParser(precompilesgen.ArbDebugABI, "legacyError")
	callKeccak, _ := util.NewCallParser(mocksgen.ProgramTestABI, "callKeccak")
	pack := func(data []byte, err error) []byte {
		Require(t, err)
		return data
	}

	colors.PrintBlue("Calling the ArbosTest precompile (Rust => precompile)")
	testPrecompile := func(gas uint64) uint64 {
		// Call the burnArbGas() precompile from Rust
		burn := pack(burnArbGas(big.NewInt(int64(gas))))
		args := argsForMulticall(vm.CALL, types.ArbosTestAddress, nil, burn)
		tx := l2info.PrepareTxTo("Owner", &callsAddr, 1e9, nil, args)
		receipt := ensure(tx, l2client.SendTransaction(ctx, tx))
		return receipt.GasUsed - receipt.GasUsedForL1
	}

	smallGas := testhelpers.RandomUint64(2000, 8000)
	largeGas := smallGas + testhelpers.RandomUint64(2000, 8000)
	small := testPrecompile(smallGas)
	large := testPrecompile(largeGas)

	if !arbmath.Within(large-small, largeGas-smallGas, 2) {
		ratio := float64(int64(large)-int64(small)) / float64(int64(largeGas)-int64(smallGas))
		Fatal(t, "inconsistent burns", large, small, largeGas, smallGas, ratio)
	}

	colors.PrintBlue("Checking consensus revert data (Rust => precompile)")
	args := argsForMulticall(vm.CALL, types.ArbDebugAddress, nil, pack(customRevert(uint64(32))))
	spider := ": error Custom(32, This spider family wards off bugs: /\\oo/\\ //\\(oo)//\\ /\\oo/\\, true)"
	expectFailure(callsAddr, args, spider)

	colors.PrintBlue("Checking non-consensus revert data (Rust => precompile)")
	args = argsForMulticall(vm.CALL, types.ArbDebugAddress, nil, pack(legacyError()))
	expectFailure(callsAddr, args, "")

	colors.PrintBlue("Checking success (Rust => Solidity => Rust)")
	rustArgs := append([]byte{0x01}, []byte(spider)...)
	mockArgs := argsForMulticall(vm.CALL, mockAddr, nil, pack(callKeccak(keccakAddr, rustArgs)))
	tx = l2info.PrepareTxTo("Owner", &callsAddr, 1e9, nil, mockArgs)
	ensure(tx, l2client.SendTransaction(ctx, tx))

	colors.PrintBlue("Checking call with value (Rust => EOA)")
	eoa := testhelpers.RandomAddress()
	value := testhelpers.RandomCallValue(1e12)
	args = argsForMulticall(vm.CALL, eoa, value, []byte{})
	tx = l2info.PrepareTxTo("Owner", &callsAddr, 1e9, value, args)
	ensure(tx, l2client.SendTransaction(ctx, tx))
	balance := GetBalance(t, ctx, l2client, eoa)
	if !arbmath.BigEquals(balance, value) {
		Fatal(t, balance, value)
	}

	blocks := []uint64{10}
	validateBlockRange(t, blocks, jit, ctx, node, l2client)
}

func TestProgramReturnData(t *testing.T) {
	t.Parallel()
	testReturnData(t, true)
}

func testReturnData(t *testing.T, jit bool) {
	ctx, node, l2info, l2client, auth, cleanup := setupProgramTest(t, jit)
	defer cleanup()

	ensure := func(tx *types.Transaction, err error) {
		t.Helper()
		Require(t, err)
		_, err = EnsureTxSucceeded(ctx, l2client, tx)
		Require(t, err)
	}

	readReturnDataAddr := deployWasm(t, ctx, auth, l2client, rustFile("read-return-data"))

	colors.PrintGrey("read-return-data.evm ", readReturnDataAddr)
	colors.PrintBlue("checking calls with partial return data")

	dataToSend := [4]byte{0, 1, 2, 3}
	testReadReturnData := func(callType uint32, offset uint32, size uint32, expectedSize uint32, count uint32) {
		parameters := [20]byte{}
		binary.BigEndian.PutUint32(parameters[0:4], callType)
		binary.BigEndian.PutUint32(parameters[4:8], offset)
		binary.BigEndian.PutUint32(parameters[8:12], size)
		binary.BigEndian.PutUint32(parameters[12:16], expectedSize)
		binary.BigEndian.PutUint32(parameters[16:20], count)
		callData := append(parameters[:], dataToSend[:]...)

		tx := l2info.PrepareTxTo("Owner", &readReturnDataAddr, 1e9, nil, callData)
		ensure(tx, l2client.SendTransaction(ctx, tx))
	}

	testReadReturnData(1, 0, 5, 4, 2)
	testReadReturnData(1, 0, 1, 1, 2)
	testReadReturnData(1, 5, 1, 0, 2)
	testReadReturnData(1, 0, 0, 0, 2)
	testReadReturnData(1, 0, 4, 4, 2)

	testReadReturnData(2, 0, 5, 4, 1)
	testReadReturnData(2, 0, 1, 1, 1)
	testReadReturnData(2, 5, 1, 0, 1)
	testReadReturnData(2, 0, 0, 0, 1)
	testReadReturnData(2, 0, 4, 4, 1)

	validateBlocks(t, 11, jit, ctx, node, l2client)
}

func TestProgramLogs(t *testing.T) {
	t.Parallel()
	testLogs(t, true)
}

func testLogs(t *testing.T, jit bool) {
	ctx, node, l2info, l2client, auth, cleanup := setupProgramTest(t, jit)
	defer cleanup()
	logAddr := deployWasm(t, ctx, auth, l2client, rustFile("log"))

	ensure := func(tx *types.Transaction, err error) *types.Receipt {
		t.Helper()
		Require(t, err)
		receipt, err := EnsureTxSucceeded(ctx, l2client, tx)
		Require(t, err)
		return receipt
	}

	encode := func(topics []common.Hash, data []byte) []byte {
		args := []byte{byte(len(topics))}
		for _, topic := range topics {
			args = append(args, topic[:]...)
		}
		args = append(args, data...)
		return args
	}
	randBytes := func(min, max uint64) []byte {
		return testhelpers.RandomSlice(testhelpers.RandomUint64(min, max))
	}

	for i := 0; i <= 4; i++ {
		colors.PrintGrey("Emitting ", i, " topics")
		topics := make([]common.Hash, i)
		for j := 0; j < i; j++ {
			topics[j] = testhelpers.RandomHash()
		}
		data := randBytes(0, 48)
		args := encode(topics, data)
		tx := l2info.PrepareTxTo("Owner", &logAddr, 1e9, nil, args)
		receipt := ensure(tx, l2client.SendTransaction(ctx, tx))

		if len(receipt.Logs) != 1 {
			Fatal(t, "wrong number of logs", len(receipt.Logs))
		}
		log := receipt.Logs[0]
		if !bytes.Equal(log.Data, data) {
			Fatal(t, "data mismatch", log.Data, data)
		}
		if len(log.Topics) != len(topics) {
			Fatal(t, "topics mismatch", len(log.Topics), len(topics))
		}
		for j := 0; j < i; j++ {
			if log.Topics[j] != topics[j] {
				Fatal(t, "topic mismatch", log.Topics, topics)
			}
		}
	}

	tooMany := encode([]common.Hash{{}, {}, {}, {}, {}}, []byte{})
	tx := l2info.PrepareTxTo("Owner", &logAddr, l2info.TransferGas, nil, tooMany)
	Require(t, l2client.SendTransaction(ctx, tx))
	EnsureTxFailed(t, ctx, l2client, tx)

	validateBlocks(t, 10, jit, ctx, node, l2client)
}

func TestProgramCreate(t *testing.T) {
	t.Parallel()
	testCreate(t, true)
}

func testCreate(t *testing.T, jit bool) {
	ctx, node, l2info, l2client, auth, cleanup := setupProgramTest(t, jit)
	defer cleanup()
	createAddr := deployWasm(t, ctx, auth, l2client, rustFile("create"))

	ensure := func(tx *types.Transaction, err error) *types.Receipt {
		t.Helper()
		Require(t, err)
		receipt, err := EnsureTxSucceeded(ctx, l2client, tx)
		Require(t, err)
		return receipt
	}

	deployWasm := readWasmFile(t, rustFile("storage"))
	deployCode := deployContractInitCode(deployWasm, false)
	startValue := testhelpers.RandomCallValue(1e12)
	salt := testhelpers.RandomHash()

	create := func(createArgs []byte, correctStoreAddr common.Address) {
		tx := l2info.PrepareTxTo("Owner", &createAddr, 1e9, startValue, createArgs)
		receipt := ensure(tx, l2client.SendTransaction(ctx, tx))
		storeAddr := common.BytesToAddress(receipt.Logs[0].Topics[0][:])
		if storeAddr == (common.Address{}) {
			Fatal(t, "failed to deploy storage.wasm")
		}
		colors.PrintBlue("deployed keccak to ", storeAddr.Hex())
		balance, err := l2client.BalanceAt(ctx, storeAddr, nil)
		Require(t, err)
		if !arbmath.BigEquals(balance, startValue) {
			Fatal(t, "storage.wasm has the wrong balance", balance, startValue)
		}

		// compile the program
		arbWasm, err := precompilesgen.NewArbWasm(types.ArbWasmAddress, l2client)
		Require(t, err)
		tx, err = arbWasm.CompileProgram(&auth, storeAddr)
		if err != nil {
			if !strings.Contains(err.Error(), "ProgramUpToDate") {
				Fatal(t, err)
			}
		} else {
			_, succeedErr := EnsureTxSucceeded(ctx, l2client, tx)
			Require(t, succeedErr)
		}

		// check the program works
		key := testhelpers.RandomHash()
		value := testhelpers.RandomHash()
		tx = l2info.PrepareTxTo("Owner", &storeAddr, 1e9, nil, argsForStorageWrite(key, value))
		ensure(tx, l2client.SendTransaction(ctx, tx))
		assertStorageAt(t, ctx, l2client, storeAddr, key, value)

		if storeAddr != correctStoreAddr {
			Fatal(t, "program deployed to the wrong address", storeAddr, correctStoreAddr)
		}
	}

	create1Args := []byte{0x01}
	create1Args = append(create1Args, common.BigToHash(startValue).Bytes()...)
	create1Args = append(create1Args, deployCode...)

	create2Args := []byte{0x02}
	create2Args = append(create2Args, common.BigToHash(startValue).Bytes()...)
	create2Args = append(create2Args, salt[:]...)
	create2Args = append(create2Args, deployCode...)

	create1Addr := crypto.CreateAddress(createAddr, 1)
	create2Addr := crypto.CreateAddress2(createAddr, salt, crypto.Keccak256(deployCode))
	create(create1Args, create1Addr)
	create(create2Args, create2Addr)

	revertData := []byte("✌(✰‿✰)✌ ┏(✰‿✰)┛ ┗(✰‿✰)┓ ┗(✰‿✰)┛ ┏(✰‿✰)┓ ✌(✰‿✰)✌")
	revertArgs := []byte{0x01}
	revertArgs = append(revertArgs, common.BigToHash(startValue).Bytes()...)
	revertArgs = append(revertArgs, deployContractInitCode(revertData, true)...)

	_, tx, mock, err := mocksgen.DeployProgramTest(&auth, l2client)
	ensure(tx, err)
	auth.Value = startValue
	ensure(mock.CheckRevertData(&auth, createAddr, revertArgs, revertData))

	// validate just the opcodes
	blocks := []uint64{5, 6}
	validateBlockRange(t, blocks, jit, ctx, node, l2client)
}

func TestProgramEvmData(t *testing.T) {
	t.Parallel()
	testEvmData(t, true)
}

func testEvmData(t *testing.T, jit bool) {
	ctx, node, l2info, l2client, auth, cleanup := setupProgramTest(t, jit)
	defer cleanup()
	evmDataAddr := deployWasm(t, ctx, auth, l2client, rustFile("evm-data"))

	ensure := func(tx *types.Transaction, err error) *types.Receipt {
		t.Helper()
		Require(t, err)
		receipt, err := EnsureTxSucceeded(ctx, l2client, tx)
		Require(t, err)
		return receipt
	}
	burnArbGas, _ := util.NewCallParser(precompilesgen.ArbosTestABI, "burnArbGas")

	_, tx, mock, err := mocksgen.DeployProgramTest(&auth, l2client)
	ensure(tx, err)

	evmDataGas := uint64(1000000000)
	gasToBurn := uint64(1000000)
	callBurnData, err := burnArbGas(new(big.Int).SetUint64(gasToBurn))
	Require(t, err)
	fundedAddr := l2info.Accounts["Faucet"].Address
	ethPrecompile := common.BigToAddress(big.NewInt(1))
	arbTestAddress := types.ArbosTestAddress

	evmDataData := []byte{}
	evmDataData = append(evmDataData, fundedAddr.Bytes()...)
	evmDataData = append(evmDataData, ethPrecompile.Bytes()...)
	evmDataData = append(evmDataData, arbTestAddress.Bytes()...)
	evmDataData = append(evmDataData, evmDataAddr.Bytes()...)
	evmDataData = append(evmDataData, callBurnData...)
	opts := bind.CallOpts{
		From: testhelpers.RandomAddress(),
	}

	result, err := mock.StaticcallEvmData(&opts, evmDataAddr, fundedAddr, evmDataGas, evmDataData)
	Require(t, err)

	advance := func(count int, name string) []byte {
		t.Helper()
		if len(result) < count {
			Fatal(t, "not enough data left", name, count, len(result))
		}
		data := result[:count]
		result = result[count:]
		return data
	}
	getU32 := func(name string) uint32 {
		t.Helper()
		return binary.BigEndian.Uint32(advance(4, name))
	}
	getU64 := func(name string) uint64 {
		t.Helper()
		return binary.BigEndian.Uint64(advance(8, name))
	}

	inkPrice := uint64(getU32("ink price"))
	gasLeftBefore := getU64("gas left before")
	inkLeftBefore := getU64("ink left before")
	gasLeftAfter := getU64("gas left after")
	inkLeftAfter := getU64("ink left after")

	gasUsed := gasLeftBefore - gasLeftAfter
	calculatedGasUsed := (inkLeftBefore - inkLeftAfter) / inkPrice

	// Should be within 1 gas
	if !arbmath.Within(gasUsed, calculatedGasUsed, 1) {
		Fatal(t, "gas and ink converted to gas don't match", gasUsed, calculatedGasUsed, inkPrice)
	}

	tx = l2info.PrepareTxTo("Owner", &evmDataAddr, evmDataGas, nil, evmDataData)
	ensure(tx, l2client.SendTransaction(ctx, tx))

	validateBlocks(t, 1, jit, ctx, node, l2client)
}

func TestProgramMemory(t *testing.T) {
	t.Parallel()
	testMemory(t, true)
}

func testMemory(t *testing.T, jit bool) {
	ctx, node, l2info, l2client, auth, cleanup := setupProgramTest(t, jit)
	defer cleanup()

	memoryAddr := deployWasm(t, ctx, auth, l2client, watFile("memory"))
	multiAddr := deployWasm(t, ctx, auth, l2client, rustFile("multicall"))
	growCallAddr := deployWasm(t, ctx, auth, l2client, watFile("grow-and-call"))

	ensure := func(tx *types.Transaction, err error) *types.Receipt {
		t.Helper()
		Require(t, err)
		receipt, err := EnsureTxSucceeded(ctx, l2client, tx)
		Require(t, err)
		return receipt
	}

	expectFailure := func(to common.Address, data []byte) {
		t.Helper()
		msg := ethereum.CallMsg{
			To:    &to,
			Value: big.NewInt(0),
			Data:  data,
			Gas:   32000000,
		}
		_, err := l2client.CallContract(ctx, msg, nil)
		if err == nil {
			Fatal(t, "call should have failed")
		}

		// execute onchain for proving's sake
		tx := l2info.PrepareTxTo("Owner", &to, 1e9, nil, data)
		Require(t, l2client.SendTransaction(ctx, tx))
		EnsureTxFailed(t, ctx, l2client, tx)
	}

	arbOwner, err := precompilesgen.NewArbOwner(types.ArbOwnerAddress, l2client)
	Require(t, err)
	ensure(arbOwner.SetInkPrice(&auth, 1e4))
	ensure(arbOwner.SetMaxTxGasLimit(&auth, 34000000))

	model := programs.NewMemoryModel(2, 1000)

	// expand to 128 pages, retract, then expand again to 128.
	//   - multicall takes 1 page to init, and then 1 more at runtime.
	//   - grow-and-call takes 1 page, then grows to the first arg by second arg steps.
	args := argsForMulticall(vm.CALL, memoryAddr, nil, []byte{126, 50})
	args = multicallAppend(args, vm.CALL, memoryAddr, []byte{126, 80})

	tx := l2info.PrepareTxTo("Owner", &multiAddr, 1e9, nil, args)
	receipt := ensure(tx, l2client.SendTransaction(ctx, tx))
	gasCost := receipt.GasUsedForL2()
	memCost := model.GasCost(128, 0, 0) + model.GasCost(126, 2, 128)
	logical := uint64(32000000 + 126*1000)
	if !arbmath.WithinRange(gasCost, memCost, memCost+2e5) || !arbmath.WithinRange(gasCost, logical, logical+2e5) {
		Fatal(t, "unexpected cost", gasCost, memCost)
	}

	// check that we'd normally run out of gas
	ensure(arbOwner.SetMaxTxGasLimit(&auth, 32000000))
	expectFailure(multiAddr, args)

	// check that compilation fails when out of memory
	wasm := readWasmFile(t, watFile("grow-120"))
	growHugeAddr := deployContract(t, ctx, auth, l2client, wasm)
	colors.PrintGrey("memory.wat        ", memoryAddr)
	colors.PrintGrey("multicall.rs      ", multiAddr)
	colors.PrintGrey("grow-and-call.wat ", growCallAddr)
	colors.PrintGrey("grow-120.wat      ", growHugeAddr)
	compile, _ := util.NewCallParser(precompilesgen.ArbWasmABI, "compileProgram")
	pack := func(data []byte, err error) []byte {
		Require(t, err)
		return data
	}
	args = arbmath.ConcatByteSlices([]byte{60}, types.ArbWasmAddress[:], pack(compile(growHugeAddr)))
	expectFailure(growCallAddr, args) // consumes 64, then tries to compile something 120

	// check that compilation then succeeds
	args[0] = 0x00
	tx = l2info.PrepareTxTo("Owner", &growCallAddr, 1e9, nil, args)
	ensure(tx, l2client.SendTransaction(ctx, tx)) // TODO: check receipt after compilation pricing

	// check footprint can induce a revert
	args = arbmath.ConcatByteSlices([]byte{122}, growCallAddr[:], []byte{0}, common.Address{}.Bytes())
	expectFailure(growCallAddr, args)

	// check same call would have succeeded with fewer pages
	args = arbmath.ConcatByteSlices([]byte{119}, growCallAddr[:], []byte{0}, common.Address{}.Bytes())
	tx = l2info.PrepareTxTo("Owner", &growCallAddr, 1e9, nil, args)
	receipt = ensure(tx, l2client.SendTransaction(ctx, tx))
	gasCost = receipt.GasUsedForL2()
	memCost = model.GasCost(127, 0, 0)
	if !arbmath.WithinRange(gasCost, memCost, memCost+1e5) {
		Fatal(t, "unexpected cost", gasCost, memCost)
	}

	validateBlocks(t, 2, jit, ctx, node, l2client)
}

<<<<<<< HEAD
func setupProgramTest(t *testing.T, jit bool) (
	context.Context, *arbnode.Node, *BlockchainTestInfo, *ethclient.Client, bind.TransactOpts, func(),
=======
func TestProgramSdkStorage(t *testing.T) {
	t.Parallel()
	testSdkStorage(t, true)
}

func testSdkStorage(t *testing.T, jit bool) {
	ctx, node, l2info, l2client, auth, rust, cleanup := setupProgramTest(t, rustFile("sdk-storage"), jit)
	defer cleanup()

	ensure := func(tx *types.Transaction, err error) *types.Receipt {
		t.Helper()
		Require(t, err)
		receipt, err := EnsureTxSucceeded(ctx, l2client, tx)
		Require(t, err)
		return receipt
	}

	solidity, tx, mock, err := mocksgen.DeploySdkStorage(&auth, l2client)
	ensure(tx, err)
	tx, err = mock.Populate(&auth)
	receipt := ensure(tx, err)
	solCost := receipt.GasUsedForL2()

	tx = l2info.PrepareTxTo("Owner", &rust, 1e9, nil, tx.Data())
	receipt = ensure(tx, l2client.SendTransaction(ctx, tx))
	rustCost := receipt.GasUsedForL2()

	check := func() {
		colors.PrintBlue("rust ", rustCost, " sol ", solCost)

		// ensure txes are sequenced before checking state
		waitForSequencer(t, node, receipt.BlockNumber.Uint64())

		bc := node.Execution.Backend.ArbInterface().BlockChain()
		statedb, err := bc.State()
		Require(t, err)
		trieHash := func(addr common.Address) common.Hash {
			trie, err := statedb.StorageTrie(addr)
			Require(t, err)
			return trie.Hash()
		}

		solTrie := trieHash(solidity)
		rustTrie := trieHash(rust)
		if solTrie != rustTrie {
			Fatal(t, solTrie, rustTrie)
		}
	}

	check()

	colors.PrintBlue("checking removal")
	tx, err = mock.Remove(&auth)
	receipt = ensure(tx, err)
	solCost = receipt.GasUsedForL2()

	tx = l2info.PrepareTxTo("Owner", &rust, 1e9, nil, tx.Data())
	receipt = ensure(tx, l2client.SendTransaction(ctx, tx))
	rustCost = receipt.GasUsedForL2()
	check()
}

func setupProgramTest(t *testing.T, file string, jit bool) (
	context.Context, *arbnode.Node, *BlockchainTestInfo, *ethclient.Client, bind.TransactOpts, common.Address, func(),
>>>>>>> 8a79ca6c
) {
	ctx, cancel := context.WithCancel(context.Background())
	rand.Seed(time.Now().UTC().UnixNano())

	// TODO: track latest ArbOS version
	chainConfig := params.ArbitrumDevTestChainConfig()
	chainConfig.ArbitrumChainParams.InitialArbOSVersion = 10

	l2config := arbnode.ConfigDefaultL1Test()
	l2config.BlockValidator.Enable = false
	l2config.Staker.Enable = true
	l2config.BatchPoster.Enable = true
	l2config.L1Reader.Enable = true
	l2config.Sequencer.MaxRevertGasReject = 0
	l2config.L1Reader.OldHeaderTimeout = 10 * time.Minute
	valConf := valnode.TestValidationConfig
	valConf.UseJit = jit
	_, valStack := createTestValidationNode(t, ctx, &valConf)
	configByValidationNode(t, l2config, valStack)

	l2info, node, l2client, _, _, _, l1stack := createTestNodeOnL1WithConfig(t, ctx, true, l2config, chainConfig, nil)

	cleanup := func() {
		requireClose(t, l1stack)
		node.StopAndWait()
		cancel()
	}

	auth := l2info.GetDefaultTransactOpts("Owner", ctx)

	arbOwner, err := precompilesgen.NewArbOwner(types.ArbOwnerAddress, l2client)
	Require(t, err)
	arbDebug, err := precompilesgen.NewArbDebug(types.ArbDebugAddress, l2client)
	Require(t, err)

	ensure := func(tx *types.Transaction, err error) *types.Receipt {
		t.Helper()
		Require(t, err)
		receipt, err := EnsureTxSucceeded(ctx, l2client, tx)
		Require(t, err)
		return receipt
	}

	// Set random pricing params
	inkPrice := testhelpers.RandomUint32(1, 20000) // evm to ink
	colors.PrintGrey(fmt.Sprintf("ink price=%d", inkPrice))

	ensure(arbDebug.BecomeChainOwner(&auth))
	ensure(arbOwner.SetInkPrice(&auth, inkPrice))
<<<<<<< HEAD
	ensure(arbOwner.SetWasmHostioInk(&auth, wasmHostioInk))
	return ctx, node, l2info, l2client, auth, cleanup
=======
	ensure(arbOwner.SetSpeedLimit(&auth, 7000000)) // use production speed limit

	programAddress := deployWasm(t, ctx, auth, l2client, file)
	return ctx, node, l2info, l2client, auth, programAddress, cleanup
>>>>>>> 8a79ca6c
}

func readWasmFile(t *testing.T, file string) []byte {
	name := strings.TrimSuffix(filepath.Base(file), filepath.Ext(file))
	source, err := os.ReadFile(file)
	Require(t, err)

	wasmSource, err := wasmer.Wat2Wasm(string(source))
	Require(t, err)
	wasm, err := arbcompress.CompressWell(wasmSource)
	Require(t, err)

	toKb := func(data []byte) float64 { return float64(len(data)) / 1024.0 }
	colors.PrintGrey(fmt.Sprintf("%v: len %.2fK vs %.2fK", name, toKb(wasm), toKb(wasmSource)))

	wasm = append(state.StylusPrefix, wasm...)
	return wasm
}

func deployWasm(
	t *testing.T, ctx context.Context, auth bind.TransactOpts, l2client *ethclient.Client, file string,
) common.Address {
	name := strings.TrimSuffix(filepath.Base(file), filepath.Ext(file))
	wasm := readWasmFile(t, file)
	auth.GasLimit = 32000000 // skip gas estimation
	programAddress := deployContract(t, ctx, auth, l2client, wasm)
	colors.PrintGrey(name, ": deployed to ", programAddress.Hex())
	return compileWasm(t, ctx, auth, l2client, programAddress, name)
}

func compileWasm(
	t *testing.T,
	ctx context.Context,
	auth bind.TransactOpts,
	l2client *ethclient.Client,
	program common.Address,
	name string,
) common.Address {

	arbWasm, err := precompilesgen.NewArbWasm(types.ArbWasmAddress, l2client)
	Require(t, err)

	timed(t, "compile "+name, func() {
		tx, err := arbWasm.CompileProgram(&auth, program)
		Require(t, err)
		_, err = EnsureTxSucceeded(ctx, l2client, tx)
		Require(t, err)
	})
	return program
}

func argsForStorageRead(key common.Hash) []byte {
	args := []byte{0x00}
	args = append(args, key[:]...)
	return args
}

func argsForStorageWrite(key, value common.Hash) []byte {
	args := []byte{0x01}
	args = append(args, key[:]...)
	args = append(args, value[:]...)
	return args
}

func argsForMulticall(opcode vm.OpCode, address common.Address, value *big.Int, calldata []byte) []byte {
	kinds := make(map[vm.OpCode]byte)
	kinds[vm.CALL] = 0x00
	kinds[vm.DELEGATECALL] = 0x01
	kinds[vm.STATICCALL] = 0x02

	args := []byte{0x01}
	length := 21 + len(calldata)
	if opcode == vm.CALL {
		length += 32
	}
	args = append(args, arbmath.Uint32ToBytes(uint32(length))...)
	args = append(args, kinds[opcode])
	if opcode == vm.CALL {
		if value == nil {
			value = common.Big0
		}
		args = append(args, common.BigToHash(value).Bytes()...)
	}
	args = append(args, address.Bytes()...)
	args = append(args, calldata...)
	return args
}

func multicallAppend(calls []byte, opcode vm.OpCode, address common.Address, inner []byte) []byte {
	calls[0] += 1 // add another call
	calls = append(calls, argsForMulticall(opcode, address, nil, inner)[1:]...)
	return calls
}

func assertStorageAt(
	t *testing.T, ctx context.Context, l2client *ethclient.Client, contract common.Address, key, value common.Hash,
) {
	t.Helper()
	storedBytes, err := l2client.StorageAt(ctx, contract, key, nil)
	Require(t, err)
	storedValue := common.BytesToHash(storedBytes)
	if value != storedValue {
		Fatal(t, "wrong value", value, storedValue)
	}
}

func rustFile(name string) string {
	return fmt.Sprintf("../arbitrator/stylus/tests/%v/target/wasm32-unknown-unknown/release/%v.wasm", name, name)
}

func watFile(name string) string {
	return fmt.Sprintf("../arbitrator/stylus/tests/%v.wat", name)
}

func validateBlocks(
	t *testing.T, start uint64, jit bool, ctx context.Context, node *arbnode.Node, l2client *ethclient.Client,
) {
	t.Helper()
	if jit || start == 0 {
		start = 1
	}

	blockHeight, err := l2client.BlockNumber(ctx)
	Require(t, err)

	blocks := []uint64{}
	for i := start; i <= blockHeight; i++ {
		blocks = append(blocks, i)
	}
	validateBlockRange(t, blocks, jit, ctx, node, l2client)
}

func validateBlockRange(
	t *testing.T, blocks []uint64, jit bool,
	ctx context.Context, node *arbnode.Node, l2client *ethclient.Client,
) {
	t.Helper()
	waitForSequencer(t, node, arbmath.MaxInt(blocks...))
	blockHeight, err := l2client.BlockNumber(ctx)
	Require(t, err)

	// validate everything
	if jit {
		blocks = []uint64{}
		for i := uint64(1); i <= blockHeight; i++ {
			blocks = append(blocks, i)
		}
	}

	success := true
	for _, block := range blocks {
		// no classic data, so block numbers are message indicies
		inboxPos := arbutil.MessageIndex(block)

		now := time.Now()
		correct, _, err := node.StatelessBlockValidator.ValidateResult(ctx, inboxPos, false, common.Hash{})
		Require(t, err, "block", block)
		passed := formatTime(time.Since(now))
		if correct {
			colors.PrintMint("yay!! we validated block ", block, " in ", passed)
		} else {
			colors.PrintRed("failed to validate block ", block, " in ", passed)
		}
		success = success && correct
	}
	if !success {
		Fatal(t)
	}
}

func waitForSequencer(t *testing.T, node *arbnode.Node, block uint64) {
	t.Helper()
	msgCount := arbutil.BlockNumberToMessageCount(block, 0)
	doUntil(t, 20*time.Millisecond, 500, func() bool {
		batchCount, err := node.InboxTracker.GetBatchCount()
		Require(t, err)
		meta, err := node.InboxTracker.GetBatchMetadata(batchCount - 1)
		Require(t, err)
		msgExecuted, err := node.Execution.ExecEngine.HeadMessageNumber()
		Require(t, err)
		return msgExecuted+1 >= msgCount && meta.MessageCount >= msgCount
	})
}

func timed(t *testing.T, message string, lambda func()) {
	t.Helper()
	now := time.Now()
	lambda()
	passed := time.Since(now)
	colors.PrintGrey("Time to ", message, ": ", passed.String())
}

func formatTime(duration time.Duration) string {
	span := float64(duration.Nanoseconds())
	unit := 0
	units := []string{"ns", "μs", "ms", "s", "min", "h", "d", "w", "mo", "yr", "dec", "cent", "mill", "eon"}
	scale := []float64{1000., 1000., 1000., 60., 60., 24., 7., 4.34, 12., 10., 10., 10., 1000000.}
	for span >= scale[unit] && unit < len(scale) {
		span /= scale[unit]
		unit += 1
	}
	return fmt.Sprintf("%.2f%s", span, units[unit])
}<|MERGE_RESOLUTION|>--- conflicted
+++ resolved
@@ -11,10 +11,7 @@
 	"math/big"
 	"math/rand"
 	"os"
-<<<<<<< HEAD
-=======
 	"path/filepath"
->>>>>>> 8a79ca6c
 	"strings"
 	"testing"
 	"time"
@@ -903,18 +900,16 @@
 	validateBlocks(t, 2, jit, ctx, node, l2client)
 }
 
-<<<<<<< HEAD
-func setupProgramTest(t *testing.T, jit bool) (
-	context.Context, *arbnode.Node, *BlockchainTestInfo, *ethclient.Client, bind.TransactOpts, func(),
-=======
 func TestProgramSdkStorage(t *testing.T) {
 	t.Parallel()
 	testSdkStorage(t, true)
 }
 
 func testSdkStorage(t *testing.T, jit bool) {
-	ctx, node, l2info, l2client, auth, rust, cleanup := setupProgramTest(t, rustFile("sdk-storage"), jit)
+	ctx, node, l2info, l2client, auth, cleanup := setupProgramTest(t, jit)
 	defer cleanup()
+
+	rust := deployWasm(t, ctx, auth, l2client, rustFile("sdk-storage"))
 
 	ensure := func(tx *types.Transaction, err error) *types.Receipt {
 		t.Helper()
@@ -969,9 +964,8 @@
 	check()
 }
 
-func setupProgramTest(t *testing.T, file string, jit bool) (
-	context.Context, *arbnode.Node, *BlockchainTestInfo, *ethclient.Client, bind.TransactOpts, common.Address, func(),
->>>>>>> 8a79ca6c
+func setupProgramTest(t *testing.T, jit bool) (
+	context.Context, *arbnode.Node, *BlockchainTestInfo, *ethclient.Client, bind.TransactOpts, func(),
 ) {
 	ctx, cancel := context.WithCancel(context.Background())
 	rand.Seed(time.Now().UTC().UnixNano())
@@ -1021,15 +1015,8 @@
 
 	ensure(arbDebug.BecomeChainOwner(&auth))
 	ensure(arbOwner.SetInkPrice(&auth, inkPrice))
-<<<<<<< HEAD
 	ensure(arbOwner.SetWasmHostioInk(&auth, wasmHostioInk))
 	return ctx, node, l2info, l2client, auth, cleanup
-=======
-	ensure(arbOwner.SetSpeedLimit(&auth, 7000000)) // use production speed limit
-
-	programAddress := deployWasm(t, ctx, auth, l2client, file)
-	return ctx, node, l2info, l2client, auth, programAddress, cleanup
->>>>>>> 8a79ca6c
 }
 
 func readWasmFile(t *testing.T, file string) []byte {
