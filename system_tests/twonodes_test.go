//
// Copyright 2021, Offchain Labs, Inc. All rights reserved.
//

package arbtest

import (
	"context"
	"math/big"
	"testing"
	"time"

	"github.com/ethereum/go-ethereum/core/types"
<<<<<<< HEAD
	"github.com/offchainlabs/arbstate/arbnode"
	"github.com/offchainlabs/arbstate/das"
=======
	"github.com/offchainlabs/arbstate/arbutil"
>>>>>>> 927ed626
)

func testTwoNodesSimple(t *testing.T, dasMode arbnode.DataAvailabilityMode) {
	ctx, cancel := context.WithCancel(context.Background())
	defer cancel()
<<<<<<< HEAD
	l1NodeConfigA := arbnode.NodeConfigL1Test
	l1NodeConfigA.DataAvailabilityMode = dasMode
	l2info, node1, l2clientA, l1info, _, l1client, l1stack := CreateTestNodeOnL1WithConfig(t, ctx, true, &l1NodeConfigA)
	defer l1stack.Close()

	l1NodeConfigB := arbnode.NodeConfigL1Test
	l1NodeConfigB.BatchPoster = false
	l1NodeConfigB.BlockValidator = false
	l1NodeConfigB.DataAvailabilityMode = dasMode
	l2clientB, _ := Create2ndNodeWithConfig(t, ctx, node1, l1stack, &l2info.ArbInitData, &l1NodeConfigB)
=======
	l2info, nodeA, l2clientA, l1info, _, l1client, l1stack := CreateTestNodeOnL1(t, ctx, true)
	defer l1stack.Close()

	l2clientB, nodeB := Create2ndNode(t, ctx, nodeA, l1stack, &l2info.ArbInitData, false)
>>>>>>> 927ed626

	l2info.GenerateAccount("User2")

	tx := l2info.PrepareTx("Owner", "User2", l2info.TransferGas, big.NewInt(1e12), nil)

	err := l2clientA.SendTransaction(ctx, tx)
	Require(t, err)

	_, err = arbutil.EnsureTxSucceeded(ctx, l2clientA, tx)
	Require(t, err)

	// give the inbox reader a bit of time to pick up the delayed message
	time.Sleep(time.Millisecond * 100)

	// sending l1 messages creates l1 blocks.. make enough to get that delayed inbox message in
	for i := 0; i < 30; i++ {
		SendWaitTestTransactions(t, ctx, l1client, []*types.Transaction{
			l1info.PrepareTx("Faucet", "User", 30000, big.NewInt(1e12), nil),
		})
	}

	_, err = arbutil.WaitForTx(ctx, l2clientB, tx.Hash(), time.Second*5)
	Require(t, err)

	l2balance, err := l2clientB.BalanceAt(ctx, l2info.GetAddress("User2"), nil)
	Require(t, err)

	if l2balance.Cmp(big.NewInt(1e12)) != 0 {
		Fail(t, "Unexpected balance:", l2balance)
	}
<<<<<<< HEAD
}

func TestTwoNodesSimple(t *testing.T) {
	testTwoNodesSimple(t, arbnode.OnchainDataAvailability)
}

func TestTwoNodesSimpleLocalDAS(t *testing.T) {
	defer das.CleanupSingletonTestingDAS()
	testTwoNodesSimple(t, arbnode.LocalDataAvailability)
=======

	nodeA.StopAndWait()
	nodeB.StopAndWait()
>>>>>>> 927ed626
}<|MERGE_RESOLUTION|>--- conflicted
+++ resolved
@@ -11,34 +11,25 @@
 	"time"
 
 	"github.com/ethereum/go-ethereum/core/types"
-<<<<<<< HEAD
 	"github.com/offchainlabs/arbstate/arbnode"
+	"github.com/offchainlabs/arbstate/arbutil"
 	"github.com/offchainlabs/arbstate/das"
-=======
-	"github.com/offchainlabs/arbstate/arbutil"
->>>>>>> 927ed626
 )
 
 func testTwoNodesSimple(t *testing.T, dasMode arbnode.DataAvailabilityMode) {
 	ctx, cancel := context.WithCancel(context.Background())
 	defer cancel()
-<<<<<<< HEAD
+
 	l1NodeConfigA := arbnode.NodeConfigL1Test
 	l1NodeConfigA.DataAvailabilityMode = dasMode
-	l2info, node1, l2clientA, l1info, _, l1client, l1stack := CreateTestNodeOnL1WithConfig(t, ctx, true, &l1NodeConfigA)
+	l2info, nodeA, l2clientA, l1info, _, l1client, l1stack := CreateTestNodeOnL1WithConfig(t, ctx, true, &l1NodeConfigA)
 	defer l1stack.Close()
 
 	l1NodeConfigB := arbnode.NodeConfigL1Test
 	l1NodeConfigB.BatchPoster = false
 	l1NodeConfigB.BlockValidator = false
 	l1NodeConfigB.DataAvailabilityMode = dasMode
-	l2clientB, _ := Create2ndNodeWithConfig(t, ctx, node1, l1stack, &l2info.ArbInitData, &l1NodeConfigB)
-=======
-	l2info, nodeA, l2clientA, l1info, _, l1client, l1stack := CreateTestNodeOnL1(t, ctx, true)
-	defer l1stack.Close()
-
-	l2clientB, nodeB := Create2ndNode(t, ctx, nodeA, l1stack, &l2info.ArbInitData, false)
->>>>>>> 927ed626
+	l2clientB, nodeB := Create2ndNodeWithConfig(t, ctx, nodeA, l1stack, &l2info.ArbInitData, &l1NodeConfigB)
 
 	l2info.GenerateAccount("User2")
 
@@ -69,7 +60,9 @@
 	if l2balance.Cmp(big.NewInt(1e12)) != 0 {
 		Fail(t, "Unexpected balance:", l2balance)
 	}
-<<<<<<< HEAD
+
+	nodeA.StopAndWait()
+	nodeB.StopAndWait()
 }
 
 func TestTwoNodesSimple(t *testing.T) {
@@ -79,9 +72,4 @@
 func TestTwoNodesSimpleLocalDAS(t *testing.T) {
 	defer das.CleanupSingletonTestingDAS()
 	testTwoNodesSimple(t, arbnode.LocalDataAvailability)
-=======
-
-	nodeA.StopAndWait()
-	nodeB.StopAndWait()
->>>>>>> 927ed626
 }