--- conflicted
+++ resolved
@@ -349,95 +349,21 @@
 			// We've found everything we could hope to find
 			break
 		}
-<<<<<<< HEAD
 		if correctNode != nil {
-=======
-		if correctNode == nil {
-			afterGs := nd.AfterState().GlobalState
-			requiredBatches := nd.AfterState().RequiredBatches()
-			if localBatchCount < requiredBatches {
-				return nil, false, fmt.Errorf("waiting for validator to catch up to assertion batches: %v/%v", localBatchCount, requiredBatches)
-			}
-			if requiredBatches > 0 {
-				haveAcc, err := v.inboxTracker.GetBatchAcc(requiredBatches - 1)
-				if err != nil {
-					return nil, false, fmt.Errorf("error getting batch %v accumulator: %w", requiredBatches-1, err)
-				}
-				if haveAcc != nd.AfterInboxBatchAcc {
-					return nil, false, fmt.Errorf("missed sequencer batches reorg: at seq num %v have acc %v but assertion has acc %v", requiredBatches-1, haveAcc, nd.AfterInboxBatchAcc)
-				}
-			}
-			lastBlockNum, inboxPositionInvalid, err := v.blockNumberFromGlobalState(afterGs)
-			if err != nil {
-				return nil, false, fmt.Errorf("error getting block number from global state: %w", err)
-			}
-			if int64(lastBlockValidated) < lastBlockNum {
-				return nil, false, fmt.Errorf("waiting for validator to catch up to assertion blocks: %v/%v", lastBlockValidated, lastBlockNum)
-			}
-			var expectedBlockHash common.Hash
-			var expectedSendRoot common.Hash
-			if lastBlockNum >= 0 {
-				lastBlock := v.l2Blockchain.GetBlockByNumber(uint64(lastBlockNum))
-				if lastBlock == nil {
-					return nil, false, fmt.Errorf("block %v not in database despite being validated", lastBlockNum)
-				}
-				lastBlockExtra, err := types.DeserializeHeaderExtraInformation(lastBlock.Header())
-				if err != nil {
-					return nil, false, fmt.Errorf("error getting block %v header extra info: %w", lastBlockNum, err)
-				}
-				expectedBlockHash = lastBlock.Hash()
-				expectedSendRoot = lastBlockExtra.SendRoot
-			}
-
-			var expectedNumBlocks uint64
-			if startBlock == nil {
-				expectedNumBlocks = uint64(lastBlockNum + 1)
-			} else {
-				expectedNumBlocks = uint64(lastBlockNum) - startBlock.NumberU64()
-			}
-			valid := !inboxPositionInvalid &&
-				nd.Assertion.NumBlocks == expectedNumBlocks &&
-				afterGs.BlockHash == expectedBlockHash &&
-				afterGs.SendRoot == expectedSendRoot &&
-				nd.Assertion.AfterState.MachineStatus == validator.MachineStatusFinished
-			if valid {
-				log.Info(
-					"found correct assertion",
-					"node", nd.NodeNum,
-					"blockNum", lastBlockNum,
-					"blockHash", afterGs.BlockHash,
-				)
-				correctNode = existingNodeAction{
-					number: nd.NodeNum,
-					hash:   nd.NodeHash,
-				}
-				continue
-			} else {
-				log.Error(
-					"found incorrect assertion",
-					"node", nd.NodeNum,
-					"inboxPositionInvalid", inboxPositionInvalid,
-					"computedBlockNum", lastBlockNum,
-					"numBlocks", nd.Assertion.NumBlocks,
-					"expectedNumBlocks", expectedNumBlocks,
-					"blockHash", afterGs.BlockHash,
-					"expectedBlockHash", expectedBlockHash,
-					"sendRoot", afterGs.SendRoot,
-					"expectedSendRoot", expectedSendRoot,
-					"machineStatus", nd.Assertion.AfterState.MachineStatus,
-				)
-			}
-		} else {
->>>>>>> a9124f3b
 			log.Error("found younger sibling to correct assertion (implicitly invalid)", "node", nd.NodeNum)
 			wrongNodesExist = true
+			continue
+		}
+		if nd.Assertion.AfterState.MachineStatus != validator.MachineStatusFinished {
+			wrongNodesExist = true
+			log.Error("Found incorrect assertion: Machine status not finished", "node", nd.NodeNum, "machineStatus", nd.Assertion.AfterState.MachineStatus)
 			continue
 		}
 		afterGS := nd.AfterState().GlobalState
 		caughtUp, nodeMsgCount, err := GlobalStateToMsgCount(v.inboxTracker, v.txStreamer, afterGS)
 		if errors.Is(err, ErrGlobalStateNotInChain) {
 			wrongNodesExist = true
-			log.Error("Found incorrect assertion", "err", err)
+			log.Error("Found incorrect assertion", "node", nd.NodeNum, "err", err)
 			continue
 		}
 		if err != nil {
