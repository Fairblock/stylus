--- conflicted
+++ resolved
@@ -36,13 +36,8 @@
           sudo add-apt-repository -y ppa:ethereum/ethereum
           sudo add-apt-repository -y ppa:longsleep/golang-backports
           sudo apt-get update && sudo apt-get install -y \
-<<<<<<< HEAD
             build-essential cmake nodejs ethereum lld-14 golang-go libudev-dev
           sudo ln -s /usr/bin/wasm-ld-14 /usr/local/bin/wasm-ld
-=======
-            build-essential cmake nodejs ethereum lld-12 golang-go libudev-dev
-          sudo ln -s /usr/bin/wasm-ld-12 /usr/local/bin/wasm-ld
->>>>>>> 4900e37c
 
       - name: Install rust stable
         uses: actions-rs/toolchain@v1
