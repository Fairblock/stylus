--- conflicted
+++ resolved
@@ -170,11 +170,7 @@
 	return p.callScalar.Set(scalar)
 }
 
-<<<<<<< HEAD
-func (p Programs) CompileProgram(evm *vm.EVM, address common.Address, debugMode bool) (uint16, bool, error) {
-=======
-func (p Programs) ActivateProgram(evm *vm.EVM, program common.Address, debugMode bool) (uint16, bool, error) {
->>>>>>> f44b737c
+func (p Programs) ActivateProgram(evm *vm.EVM, address common.Address, debugMode bool) (uint16, bool, error) {
 	statedb := evm.StateDB
 	codeHash := statedb.GetCodeHash(address)
 
