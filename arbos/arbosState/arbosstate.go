--- conflicted
+++ resolved
@@ -37,27 +37,6 @@
 // persisted beyond the end of the test.)
 
 type ArbosState struct {
-<<<<<<< HEAD
-	arbosVersion           uint64                      // version of the ArbOS storage format and semantics
-	upgradeVersion         storage.StorageBackedUint64 // version we're planning to upgrade to, or 0 if not planning to upgrade
-	upgradeTimestamp       storage.StorageBackedUint64 // when to do the planned upgrade
-	networkFeeAccount      storage.StorageBackedAddress
-	l1PricingState         *l1pricing.L1PricingState
-	l2PricingState         *l2pricing.L2PricingState
-	retryableState         *retryables.RetryableState
-	addressTable           *addressTable.AddressTable
-	chainOwners            *addressSet.AddressSet
-	sendMerkle             *merkleAccumulator.MerkleAccumulator
-	programs               *programs.Programs
-	blockhashes            *blockhash.Blockhashes
-	chainId                storage.StorageBackedBigInt
-	chainConfig            storage.StorageBackedBytes
-	genesisBlockNum        storage.StorageBackedUint64
-	infraFeeAccount        storage.StorageBackedAddress
-	brotliCompressionLevel storage.StorageBackedUint64 // brotli compression level used for pricing
-	backingStorage         *storage.Storage
-	Burner                 burn.Burner
-=======
 	arbosVersion                  uint64                      // version of the ArbOS storage format and semantics
 	maxArbosVersionSupported      uint64                      // maximum ArbOS version supported by this code
 	maxDebugArbosVersionSupported uint64                      // maximum ArbOS version supported by this code in debug mode
@@ -70,6 +49,7 @@
 	addressTable                  *addressTable.AddressTable
 	chainOwners                   *addressSet.AddressSet
 	sendMerkle                    *merkleAccumulator.MerkleAccumulator
+	programs                      *programs.Programs
 	blockhashes                   *blockhash.Blockhashes
 	chainId                       storage.StorageBackedBigInt
 	chainConfig                   storage.StorageBackedBytes
@@ -78,7 +58,6 @@
 	brotliCompressionLevel        storage.StorageBackedUint64 // brotli compression level used for pricing
 	backingStorage                *storage.Storage
 	Burner                        burn.Burner
->>>>>>> 82988d5d
 }
 
 var ErrUninitializedArbOS = errors.New("ArbOS uninitialized")
