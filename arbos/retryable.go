//
// Copyright 2021, Offchain Labs, Inc. All rights reserved.
//

package arbos

import (
	"bytes"
	"encoding/binary"
	"github.com/ethereum/go-ethereum/common"
	"io"
	"math/big"
)

type Retryable struct {
	id        common.Hash // the retryable's ID is also the offset where its segment lives in storage
	numTries  *big.Int
	timeout   uint64
	from      common.Address
	to        common.Address
	callvalue *big.Int
	calldata  []byte
}

func CreateRetryable(
	state *ArbosState,
	id common.Hash,
	timeout uint64,
	from common.Address,
	to common.Address,
	callvalue *big.Int,
	calldata []byte,
) *Retryable {
	state.TryToReapOneRetryable()
	ret := &Retryable{
<<<<<<< HEAD
		common.Hash{}, // will fill in later
=======
>>>>>>> ee330b38
		id,
		big.NewInt(0),
		timeout,
		from,
		to,
		callvalue,
		calldata,
	}
	buf := bytes.Buffer{}
	if err := ret.serialize(&buf); err != nil {
		panic(err)
	}

	// set up a segment to hold the retryable
	_ = state.AllocateSegmentAtOffsetForBytes(buf.Bytes(), id)

	// insert the new retryable into the queue so it can be reaped later
	state.RetryableQueue().Put(id)

	// mark the new retryable as valid
	state.ValidRetryablesSet().Set(id, common.Hash{1})

	return ret
}

func OpenRetryable(state *ArbosState, id common.Hash) *Retryable {
	if state.ValidRetryablesSet().Get(id) == (common.Hash{}) {
		// that is not a valid retryable
		return nil
	}
	seg := state.OpenSegment(id)
	if seg == nil {
		// retryable has been deleted
		return nil
	}
	contents := seg.GetBytes()
	ret, err := NewRetryableFromReader(bytes.NewReader(contents), id)
	if err != nil {
		panic(err)
	}
	if ret.timeout < state.timesstamp {
		// retryable has expired, so delete it
		seg.Delete()
		state.ValidRetryablesSet().Set(id, common.Hash{})
		return nil
	}
	return ret
}

func DeleteRetryable(state *ArbosState, id common.Hash) {
	vrs := state.ValidRetryablesSet()
	if vrs.Get(id) != (common.Hash{}) {
		vrs.Set(id, common.Hash{})
		seg := state.OpenSegment(id)
		if seg != nil {
			seg.Delete()
		}
	}
}

func NewRetryableFromReader(rd io.Reader, id common.Hash) (*Retryable, error) {
	numTries, err := HashFromReader(rd)
	timeout, err := Uint64FromReader(rd)
	if err != nil {
		return nil, err
	}
	from, err := AddressFromReader(rd)
	if err != nil {
		return nil, err
	}
	to, err := AddressFromReader(rd)
	if err != nil {
		return nil, err
	}
	callvalue, err := HashFromReader(rd)
	if err != nil {
		return nil, err
	}
	sizeBuf := make([]byte, 8)
	if _, err := io.ReadFull(rd, sizeBuf); err != nil {
		return nil, err
	}
	size := binary.BigEndian.Uint64(sizeBuf)
	calldata := make([]byte, size)
	if _, err := io.ReadFull(rd, calldata); err != nil {
		return nil, err
	}

	return &Retryable{
		id,
		numTries.Big(),
		timeout,
		from,
		to,
		callvalue.Big(),
		calldata,
	}, nil
}

func (retryable *Retryable) serialize(wr io.Writer) error {
	if _, err := wr.Write(common.BigToHash(retryable.numTries).Bytes()); err != nil {
		return err
	}
	if err := Uint64ToWriter(retryable.timeout, wr); err != nil {
		return err
	}
	if _, err := wr.Write(retryable.from[:]); err != nil {
		return err
	}
	if _, err := wr.Write(retryable.to[:]); err != nil {
		return err
	}
	if _, err := wr.Write(common.BigToHash(retryable.callvalue).Bytes()); err != nil {
		return err
	}
	b := make([]byte, 8)
	binary.BigEndian.PutUint64(b, uint64(len(retryable.calldata)))
	if _, err := wr.Write(b); err != nil {
		return err
	}
	if _, err := wr.Write(retryable.calldata); err != nil {
		return err
	}
	return nil
}

func (state *ArbosState) TryToReapOneRetryable() {
	queue := state.RetryableQueue()
	if !queue.IsEmpty() {
		id := queue.Get()
		retryable := OpenRetryable(state, *id)
		if retryable != nil {
			// OpenRetryable returned non-nil, so we know the retryable hasn't expired
			queue.Put(*id)
		}
	}
}<|MERGE_RESOLUTION|>--- conflicted
+++ resolved
@@ -33,10 +33,6 @@
 ) *Retryable {
 	state.TryToReapOneRetryable()
 	ret := &Retryable{
-<<<<<<< HEAD
-		common.Hash{}, // will fill in later
-=======
->>>>>>> ee330b38
 		id,
 		big.NewInt(0),
 		timeout,
