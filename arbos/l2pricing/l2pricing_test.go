--- conflicted
+++ resolved
@@ -24,34 +24,13 @@
 
 func fakeBlockUpdate(t *testing.T, pricing *L2PricingState, gasUsed int64, timePassed uint64) {
 	basefee := getPrice(t, pricing)
-	pricing.AddToGasPool(-gasUsed)
+	pricing.storage.Burner().Restrict(pricing.AddToGasPool(-gasUsed))
 	header := &types.Header{
 		BaseFee: util.UintToBig(basefee),
 	}
 	pricing.UpdatePricingModel(header, timePassed, true)
 }
 
-<<<<<<< HEAD
-	checkGasPools()
-
-	gasPoolMax, err := pricing.GasPoolMax()
-	Require(t, err)
-	smallGasPoolMax, err := pricing.SmallGasPoolMax()
-	Require(t, err)
-
-	initialSub := int64(smallGasPoolMax / 2)
-	Require(t, pricing.AddToGasPools(-initialSub))
-
-	expectedSmallGasPool -= initialSub
-	expectedGasPool -= initialSub
-
-	checkGasPools()
-
-	elapseTimesToCheck := []int64{1, 2, 4, 10}
-	totalTime := int64(0)
-	for _, t := range elapseTimesToCheck {
-		totalTime += t
-=======
 func TestPricingModel(t *testing.T) {
 	pricing := PricingForTest(t)
 	maxPool := maxGasPool(t, pricing)
@@ -62,7 +41,6 @@
 
 	if gasPool != maxPool {
 		Fail(t, "pool not filled", gasPool, maxPool)
->>>>>>> fe13d856
 	}
 	if price != minPrice {
 		Fail(t, "price not minimal", price, minPrice)
@@ -103,13 +81,9 @@
 		}
 	}
 
-<<<<<<< HEAD
-	Require(t, pricing.AddToGasPools(-smallGasPoolMax*4))
-=======
 	// fill the gas pool
 	Require(t, pricing.SetGasPool(maxPool))
 	pricing.SetGasPoolLastBlock(maxPool)
->>>>>>> fe13d856
 
 	// show that running over the speed limit escalates the price before the pool drains
 	colors.PrintBlue("exceeding the speed limit")
