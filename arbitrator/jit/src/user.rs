// Copyright 2022-2023, Offchain Labs, Inc.
// For license information, see https://github.com/nitro/blob/master/LICENSE

use crate::{gostack::GoStack, machine::WasmEnvMut};
use arbutil::heapify;
use eyre::eyre;
use prover::programs::prelude::*;
use std::mem;
use stylus::{
    native::{self, NativeInstance},
    run::RunProgram,
};

/// Compiles and instruments user wasm.
/// go side: λ(wasm []byte, version u32) (machine *Machine, err *Vec<u8>)
pub fn compile_user_wasm(env: WasmEnvMut, sp: u32) {
    let mut sp = GoStack::simple(sp, &env);
    let wasm = sp.read_go_slice_owned();
    let config = StylusConfig::version(sp.read_u32());
    sp.skip_space();

    match native::module(&wasm, config) {
        Ok(module) => {
            sp.write_ptr(heapify(module));
            sp.write_nullptr();
        }
        Err(error) => {
            let error = format!("failed to compile: {error:?}").as_bytes().to_vec();
            sp.write_nullptr();
            sp.write_ptr(heapify(error));
        }
    }
}

/// Links and executes a user wasm.
/// go side: λ(mach *Machine, data []byte, params *StylusConfig, gas *u64, root *[32]byte) (status byte, out *Vec<u8>)
pub fn call_user_wasm(env: WasmEnvMut, sp: u32) {
    let mut sp = GoStack::simple(sp, &env);
    let module: Vec<u8> = unsafe { *Box::from_raw(sp.read_ptr_mut()) };
    let calldata = sp.read_go_slice_owned();
    let config: StylusConfig = unsafe { *Box::from_raw(sp.read_ptr_mut()) };
    let evm_context: EvmContext = unsafe { *Box::from_raw(sp.read_ptr_mut()) };

    // buy wasm gas. If free, provide a virtually limitless amount
    let pricing = config.pricing;
    let evm_gas = sp.read_go_ptr();
    let wasm_gas = pricing
        .evm_to_wasm(sp.read_u64_raw(evm_gas))
        .unwrap_or(u64::MAX);

    // skip the root since we don't use these
    sp.skip_u64();

    macro_rules! error {
        ($msg:expr, $report:expr) => {{
            let outs = format!("{:?}", $report.wrap_err(eyre!($msg))).into_bytes();
            sp.write_u8(UserOutcomeKind::Failure as u8).skip_space();
            sp.write_ptr(heapify(outs));
            if pricing.wasm_gas_price != 0 {
                sp.write_u64_raw(evm_gas, pricing.wasm_to_evm(wasm_gas));
            }
            return;
        }};
    }

    // Safety: module came from compile_user_wasm
<<<<<<< HEAD
    let instance =
        unsafe { NativeInstance::deserialize(&module, calldata.clone(), config.clone(), evm_context) };
=======
    let instance = unsafe { NativeInstance::deserialize(&module, config.clone()) };
>>>>>>> cdc61848

    let mut instance = match instance {
        Ok(instance) => instance,
        Err(error) => error!("failed to instantiate program", error),
    };
    instance.set_gas(wasm_gas);
    instance.set_stack(config.depth.max_depth);

    let (status, outs) = match instance.run_main(&calldata, &config) {
        Err(err) | Ok(UserOutcome::Failure(err)) => error!("failed to execute program", err),
        Ok(outcome) => outcome.into_data(),
    };
    if pricing.wasm_gas_price != 0 {
        let wasm_gas = match status {
            UserOutcomeKind::OutOfStack => 0, // take all gas when out of stack
            _ => instance.gas_left().into(),
        };
        sp.write_u64_raw(evm_gas, pricing.wasm_to_evm(wasm_gas));
    }
    sp.write_u8(status as u8).skip_space();
    sp.write_ptr(heapify(outs));
}

/// Reads the length of a rust `Vec`
/// go side: λ(vec *Vec<u8>) (len u32)
pub fn read_rust_vec_len(env: WasmEnvMut, sp: u32) {
    let mut sp = GoStack::simple(sp, &env);
    let vec: &Vec<u8> = unsafe { &*sp.read_ptr() };
    sp.write_u32(vec.len() as u32);
}

/// Copies the contents of a rust `Vec` into a go slice, dropping it in the process
/// go side: λ(vec *Vec<u8>, dest []byte)
pub fn rust_vec_into_slice(env: WasmEnvMut, sp: u32) {
    let mut sp = GoStack::simple(sp, &env);
    let vec: Vec<u8> = unsafe { *Box::from_raw(sp.read_ptr_mut()) };
    let ptr: *mut u8 = sp.read_ptr_mut();
    sp.write_slice(ptr as u64, &vec);
    mem::drop(vec)
}

/// Creates a `StylusConfig` from its component parts.
/// go side: λ(version, maxDepth u32, wasmGasPrice, hostioCost u64) *StylusConfig
pub fn rust_config_impl(env: WasmEnvMut, sp: u32) {
    let mut sp = GoStack::simple(sp, &env);
    let version = sp.read_u32();

    let mut config = StylusConfig::version(version);
    config.depth.max_depth = sp.read_u32();
    config.pricing.wasm_gas_price = sp.read_u64();
    config.pricing.hostio_cost = sp.read_u64();
    sp.write_ptr(heapify(config));
}<|MERGE_RESOLUTION|>--- conflicted
+++ resolved
@@ -64,12 +64,7 @@
     }
 
     // Safety: module came from compile_user_wasm
-<<<<<<< HEAD
-    let instance =
-        unsafe { NativeInstance::deserialize(&module, calldata.clone(), config.clone(), evm_context) };
-=======
-    let instance = unsafe { NativeInstance::deserialize(&module, config.clone()) };
->>>>>>> cdc61848
+    let instance = unsafe { NativeInstance::deserialize(&module, config.clone(), evm_context) };
 
     let mut instance = match instance {
         Ok(instance) => instance,
