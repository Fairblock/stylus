// Copyright 2023, Offchain Labs, Inc.
// For license information, see https://github.com/nitro/blob/master/LICENSE
use clap::{Args, Parser, ValueEnum};
use color::Color;
use ethers::types::H160;

mod check;
mod color;
mod constants;
mod deploy;
mod project;
mod tx;
mod wallet;

#[derive(Parser, Debug)]
#[command(name = "cargo")]
#[command(bin_name = "cargo")]
enum CargoCli {
    Stylus(StylusArgs),
}

#[derive(Parser, Debug)]
#[command(name = "stylus")]
#[command(bin_name = "cargo stylus")]
#[command(author = "Offchain Labs, Inc.")]
#[command(version = "0.0.1")]
#[command(about = "Cargo command for developing Arbitrum Stylus projects", long_about = None)]
#[command(propagate_version = true)]
struct StylusArgs {
    #[command(subcommand)]
    command: StylusSubcommands,
}

#[derive(Parser, Debug, Clone)]
enum StylusSubcommands {
    /// Instrument a Rust project using Stylus.
    /// This command runs compiled WASM code through Stylus instrumentation checks and reports any failures.
    #[command(alias = "c")]
    Check(CheckConfig),
    /// Instruments a Rust project using Stylus and by outputting its brotli-compressed WASM code.
    /// Then, it submits two transactions: the first deploys the WASM
    /// program to an address and the second triggers an activation onchain
    /// Developers can choose to split up the deploy and activate steps via this command as desired.
    #[command(alias = "d")]
    Deploy(DeployConfig),
}

#[derive(Debug, Args, Clone)]
pub struct CheckConfig {
    /// The endpoint of the L2 node to connect to.
    #[arg(short, long, default_value = "http://localhost:8545")]
    endpoint: String,
    /// If desired, it loads a WASM file from a specified path. If not provided, it will try to find
    /// a WASM file under the current working directory's Rust target release directory and use its
    /// contents for the deploy command.
    #[arg(long)]
    wasm_file_path: Option<String>,
    /// Specify the program address we want to check activation for. If unspecified, it will
    /// compute the next program address from the user's wallet address and nonce.
    /// To avoid needing a wallet to run this command, pass in 0x0000000000000000000000000000000000000000
    /// or any other desired program address to check against.
    #[arg(long)]
    activate_program_address: Option<H160>,
    /// Privkey source to use with the cargo stylus plugin.
    #[arg(long)]
    private_key_path: Option<String>,
    /// Wallet source to use with the cargo stylus plugin.
    #[command(flatten)]
    keystore_opts: KeystoreOpts,
}

#[derive(Debug, Args, Clone)]
pub struct DeployConfig {
    /// Does not submit a transaction, but instead estimates the gas required
    /// to complete the operation.
    #[arg(long)]
    estimate_gas_only: bool,
    /// By default, submits two transactions to deploy and activate the program to Arbitrum.
    /// Otherwise, a user could choose to split up the deploy and activate steps into individual transactions.
    #[arg(long, value_enum)]
    mode: Option<DeployMode>,
    /// The endpoint of the L2 node to connect to.
    #[arg(short, long, default_value = "http://localhost:8545")]
    endpoint: String,
    /// Wallet source to use with the cargo stylus plugin.
    #[command(flatten)]
    keystore_opts: KeystoreOpts,
    /// Privkey source to use with the cargo stylus plugin.
    #[arg(long)]
    private_key_path: Option<String>,
<<<<<<< HEAD
    /// If only compiling an onchain program, the address of the program to send a compilation tx for.
=======
    /// If only activating an already-deployed, onchain program, the address of the program to send an activation tx for.
>>>>>>> 6a39767c
    #[arg(long)]
    activate_program_address: Option<H160>,
    /// If desired, it loads a WASM file from a specified path. If not provided, it will try to find
    /// a WASM file under the current working directory's Rust target release directory and use its
    /// contents for the deploy command.
    #[arg(long)]
    wasm_file_path: Option<String>,
}

#[derive(Debug, Clone, ValueEnum)]
pub enum DeployMode {
    DeployOnly,
    ActivateOnly,
}

#[derive(Clone, Debug, Args)]
#[group(multiple = true)]
pub struct KeystoreOpts {
    #[arg(long)]
    keystore_path: Option<String>,
    #[arg(long)]
    keystore_password_path: Option<String>,
}

#[tokio::main]
async fn main() -> eyre::Result<(), String> {
    let CargoCli::Stylus(args) = CargoCli::parse();

    match args.command {
        StylusSubcommands::Check(cfg) => {
            if let Err(e) = check::run_checks(cfg).await {
                println!("Stylus checks failed: {}", e.red());
            };
        }
        StylusSubcommands::Deploy(cfg) => {
            if let Err(e) = deploy::deploy(cfg).await {
                println!("Deploy / activation command failed: {}", e.red());
            };
        }
    }
    Ok(())
}<|MERGE_RESOLUTION|>--- conflicted
+++ resolved
@@ -88,11 +88,7 @@
     /// Privkey source to use with the cargo stylus plugin.
     #[arg(long)]
     private_key_path: Option<String>,
-<<<<<<< HEAD
-    /// If only compiling an onchain program, the address of the program to send a compilation tx for.
-=======
     /// If only activating an already-deployed, onchain program, the address of the program to send an activation tx for.
->>>>>>> 6a39767c
     #[arg(long)]
     activate_program_address: Option<H160>,
     /// If desired, it loads a WASM file from a specified path. If not provided, it will try to find
