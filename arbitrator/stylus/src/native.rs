// Copyright 2022-2023, Offchain Labs, Inc.
// For license information, see https://github.com/nitro/blob/master/LICENSE

use crate::{
    env::{SystemStateData, WasmEnv},
    host,
};
use arbutil::{operator::OperatorCode, Color};
use eyre::{bail, eyre, ErrReport, Result};
use prover::programs::{
    counter::{Counter, CountingMachine, OP_OFFSETS},
    depth::STYLUS_STACK_LEFT,
    meter::{STYLUS_GAS_LEFT, STYLUS_GAS_STATUS},
    prelude::*,
    start::STYLUS_START,
};
use std::{
    collections::BTreeMap,
    fmt::Debug,
    ops::{Deref, DerefMut},
};
use wasmer::{
    imports, AsStoreMut, Function, FunctionEnv, Global, Instance, Module, Store, TypedFunction,
    Value,
};

pub struct NativeInstance {
    pub instance: Instance,
    pub store: Store,
    pub env: FunctionEnv<WasmEnv>,
    pub evm_context: EvmContext,
}

impl NativeInstance {
    pub fn new(instance: Instance, store: Store, env: FunctionEnv<WasmEnv>, evm_context: EvmContext) -> Self {
        Self {
            instance,
            store,
            env,
            evm_context,
        }
    }

    pub fn new_sans_env(instance: Instance, mut store: Store, evm_context: EvmContext) -> Self {
        let env = FunctionEnv::new(&mut store, WasmEnv::default());
        Self::new(instance, store, env, evm_context)
    }

    pub fn env(&self) -> &WasmEnv {
        self.env.as_ref(&self.store)
    }

    /// Creates a `NativeInstance` from a serialized module
    /// Safety: module bytes must represent a module
<<<<<<< HEAD
    pub unsafe fn deserialize(
        module: &[u8],
        calldata: Vec<u8>,
        config: StylusConfig,
        evm_context: EvmContext,
    ) -> Result<Self> {
        let env = WasmEnv::new(config, calldata);
=======
    pub unsafe fn deserialize(module: &[u8], config: StylusConfig) -> Result<Self> {
        let env = WasmEnv::new(config);
>>>>>>> cdc61848
        let store = env.config.store();
        let module = Module::deserialize(&store, module)?;
        Self::from_module(module, store, env, evm_context)
    }

<<<<<<< HEAD
    pub fn from_path(path: &str, env: WasmEnv, evm_context: EvmContext) -> Result<Self> {
=======
    pub fn from_path(path: &str, config: &StylusConfig) -> Result<Self> {
        let env = WasmEnv::new(config.clone());
>>>>>>> cdc61848
        let store = env.config.store();
        let wat_or_wasm = std::fs::read(path)?;
        let module = Module::new(&store, wat_or_wasm)?;
        Self::from_module(module, store, env, evm_context)
    }

    fn from_module(module: Module, mut store: Store, env: WasmEnv, evm_context: EvmContext) -> Result<Self> {
        let func_env = FunctionEnv::new(&mut store, env);
        let imports = imports! {
            "forward" => {
                "read_args" => Function::new_typed_with_env(&mut store, &func_env, host::read_args),
                "return_data" => Function::new_typed_with_env(&mut store, &func_env, host::return_data),
            },
        };
        let instance = Instance::new(&mut store, &module, &imports)?;
        let exports = &instance.exports;
        let memory = exports.get_memory("memory")?.clone();

        let expect_global = |name| -> Global { instance.exports.get_global(name).unwrap().clone() };
        let gas_left = expect_global(STYLUS_GAS_LEFT);
        let gas_status = expect_global(STYLUS_GAS_STATUS);

        let env = func_env.as_mut(&mut store);
        env.memory = Some(memory);
        env.state = Some(SystemStateData {
            gas_left,
            gas_status,
            pricing: env.config.pricing,
        });
        Ok(Self::new(instance, store, func_env, evm_context))
    }

    pub fn get_global<T>(&mut self, name: &str) -> Result<T>
    where
        T: TryFrom<Value>,
        T::Error: Debug,
    {
        let store = &mut self.store.as_store_mut();
        let Ok(global) = self.instance.exports.get_global(name) else {
            bail!("global {} does not exist", name.red())
        };
        let ty = global.get(store);

        ty.try_into()
            .map_err(|_| eyre!("global {} has the wrong type", name.red()))
    }

    pub fn set_global<T>(&mut self, name: &str, value: T) -> Result<()>
    where
        T: Into<Value>,
    {
        let store = &mut self.store.as_store_mut();
        let Ok(global) = self.instance.exports.get_global(name) else {
            bail!("global {} does not exist", name.red())
        };
        global.set(store, value.into()).map_err(ErrReport::msg)
    }
}

impl Deref for NativeInstance {
    type Target = Instance;

    fn deref(&self) -> &Self::Target {
        &self.instance
    }
}

impl DerefMut for NativeInstance {
    fn deref_mut(&mut self) -> &mut Self::Target {
        &mut self.instance
    }
}

impl MeteredMachine for NativeInstance {
    fn gas_left(&mut self) -> MachineMeter {
        let status = self.get_global(STYLUS_GAS_STATUS).unwrap();
        let mut gas = || self.get_global(STYLUS_GAS_LEFT).unwrap();

        match status {
            0 => MachineMeter::Ready(gas()),
            _ => MachineMeter::Exhausted,
        }
    }

    fn set_gas(&mut self, gas: u64) {
        self.set_global(STYLUS_GAS_LEFT, gas).unwrap();
        self.set_global(STYLUS_GAS_STATUS, 0).unwrap();
    }
}

impl CountingMachine for NativeInstance {
    fn operator_counts(&mut self) -> Result<BTreeMap<OperatorCode, u64>> {
        let mut counts = BTreeMap::new();

        for (&op, &offset) in OP_OFFSETS.lock().iter() {
            let count: u64 = self.get_global(&Counter::global_name(offset))?;
            if count != 0 {
                counts.insert(op, count);
            }
        }
        Ok(counts)
    }
}

impl DepthCheckedMachine for NativeInstance {
    fn stack_left(&mut self) -> u32 {
        self.get_global(STYLUS_STACK_LEFT).unwrap()
    }

    fn set_stack(&mut self, size: u32) {
        self.set_global(STYLUS_STACK_LEFT, size).unwrap()
    }
}

impl StartlessMachine for NativeInstance {
    fn get_start(&self) -> Result<TypedFunction<(), ()>> {
        let store = &self.store;
        let exports = &self.instance.exports;
        exports
            .get_typed_function(store, STYLUS_START)
            .map_err(ErrReport::new)
    }
}

pub fn module(wasm: &[u8], config: StylusConfig) -> Result<Vec<u8>> {
    let mut store = config.store();
    let module = Module::new(&store, wasm)?;
    let imports = imports! {
        "forward" => {
            "read_args" => Function::new_typed(&mut store, |_: u32| {}),
            "return_data" => Function::new_typed(&mut store, |_: u32, _: u32| {}),
        },
    };
    Instance::new(&mut store, &module, &imports)?;

    let module = module.serialize()?;
    Ok(module.to_vec())
}<|MERGE_RESOLUTION|>--- conflicted
+++ resolved
@@ -52,29 +52,15 @@
 
     /// Creates a `NativeInstance` from a serialized module
     /// Safety: module bytes must represent a module
-<<<<<<< HEAD
-    pub unsafe fn deserialize(
-        module: &[u8],
-        calldata: Vec<u8>,
-        config: StylusConfig,
-        evm_context: EvmContext,
-    ) -> Result<Self> {
-        let env = WasmEnv::new(config, calldata);
-=======
-    pub unsafe fn deserialize(module: &[u8], config: StylusConfig) -> Result<Self> {
+    pub unsafe fn deserialize(module: &[u8], config: StylusConfig, evm_context: EvmContext) -> Result<Self> {
         let env = WasmEnv::new(config);
->>>>>>> cdc61848
         let store = env.config.store();
         let module = Module::deserialize(&store, module)?;
         Self::from_module(module, store, env, evm_context)
     }
 
-<<<<<<< HEAD
-    pub fn from_path(path: &str, env: WasmEnv, evm_context: EvmContext) -> Result<Self> {
-=======
-    pub fn from_path(path: &str, config: &StylusConfig) -> Result<Self> {
+    pub fn from_path(path: &str, config: &StylusConfig, evm_context: EvmContext) -> Result<Self> {
         let env = WasmEnv::new(config.clone());
->>>>>>> cdc61848
         let store = env.config.store();
         let wat_or_wasm = std::fs::read(path)?;
         let module = Module::new(&store, wat_or_wasm)?;
