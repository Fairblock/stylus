--- conflicted
+++ resolved
@@ -17,16 +17,10 @@
 use prover::programs::{prelude::*, StylusData};
 use run::RunProgram;
 use std::{marker::PhantomData, mem, ptr};
+use cache::InitCache;
 
 pub use brotli;
 pub use prover;
-
-<<<<<<< HEAD
-use crate::cache::InitCache;
-=======
-mod evm_api;
-mod util;
->>>>>>> f41a5564
 
 pub mod env;
 pub mod host;
@@ -35,6 +29,7 @@
 
 mod cache;
 mod evm_api;
+mod util;
 
 #[cfg(test)]
 mod test;
