--- conflicted
+++ resolved
@@ -205,15 +205,9 @@
 
 #[cfg(feature = "native")]
 impl MeteredMachine for NativeInstance {
-<<<<<<< HEAD
-    fn gas_left(&mut self) -> Result<MachineMeter> {
-        let status = self.get_global(STYLUS_GAS_STATUS)?;
-        let mut gas = || self.get_global(STYLUS_GAS_LEFT);
-=======
     fn gas_left(&mut self) -> MachineMeter {
-        let status = self.get_global(POLYGLOT_GAS_STATUS).unwrap();
-        let mut gas = || self.get_global(POLYGLOT_GAS_LEFT).unwrap();
->>>>>>> 46c600d0
+        let status = self.get_global(STYLUS_GAS_STATUS).unwrap();
+        let mut gas = || self.get_global(STYLUS_GAS_LEFT).unwrap();
 
         match status {
             0 => MachineMeter::Ready(gas()),
@@ -221,34 +215,22 @@
         }
     }
 
-<<<<<<< HEAD
-    fn set_gas(&mut self, gas: u64) -> Result<()> {
-        self.set_global(STYLUS_GAS_LEFT, gas)?;
-        self.set_global(STYLUS_GAS_STATUS, 0)
-=======
     fn set_gas(&mut self, gas: u64) {
-        self.set_global(POLYGLOT_GAS_LEFT, gas).unwrap();
-        self.set_global(POLYGLOT_GAS_STATUS, 0).unwrap();
->>>>>>> 46c600d0
+        self.set_global(STYLUS_GAS_LEFT, gas).unwrap();
+        self.set_global(STYLUS_GAS_STATUS, 0).unwrap();
     }
 }
 
 impl MeteredMachine for Machine {
-<<<<<<< HEAD
-    fn gas_left(&mut self) -> Result<MachineMeter> {
-        let gas = || self.get_global(STYLUS_GAS_LEFT);
-        let status: u32 = self.get_global(STYLUS_GAS_STATUS)?.try_into()?;
-=======
     fn gas_left(&mut self) -> MachineMeter {
         macro_rules! convert {
             ($global:expr) => {{
                 $global.unwrap().try_into().expect("type mismatch")
             }};
         }
->>>>>>> 46c600d0
-
-        let gas = || convert!(self.get_global(POLYGLOT_GAS_LEFT));
-        let status: u32 = convert!(self.get_global(POLYGLOT_GAS_STATUS));
+
+        let gas = || convert!(self.get_global(STYLUS_GAS_LEFT));
+        let status: u32 = convert!(self.get_global(STYLUS_GAS_STATUS));
 
         match status {
             0 => MachineMeter::Ready(gas()),
@@ -256,14 +238,8 @@
         }
     }
 
-<<<<<<< HEAD
-    fn set_gas(&mut self, gas: u64) -> Result<()> {
-        self.set_global(STYLUS_GAS_LEFT, gas.into())?;
-        self.set_global(STYLUS_GAS_STATUS, 0_u32.into())
-=======
     fn set_gas(&mut self, gas: u64) {
-        self.set_global(POLYGLOT_GAS_LEFT, gas.into()).unwrap();
-        self.set_global(POLYGLOT_GAS_STATUS, 0_u32.into()).unwrap();
->>>>>>> 46c600d0
+        self.set_global(STYLUS_GAS_LEFT, gas.into()).unwrap();
+        self.set_global(STYLUS_GAS_STATUS, 0_u32.into()).unwrap();
     }
 }