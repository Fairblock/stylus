--- conflicted
+++ resolved
@@ -26,15 +26,11 @@
 use arbutil::{Bytes32, PreimageType};
 use eyre::{Report, Result};
 use lru::LruCache;
-<<<<<<< HEAD
 use machine::{
     argument_data_to_inbox, get_empty_preimage_resolver, GlobalState, MachineStatus,
     PreimageResolver,
 };
-=======
-use machine::{get_empty_preimage_resolver, GlobalState, MachineStatus, PreimageResolver};
 use once_cell::sync::OnceCell;
->>>>>>> 82988d5d
 use static_assertions::const_assert_eq;
 use std::{
     ffi::CStr,
