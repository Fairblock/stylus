--- conflicted
+++ resolved
@@ -2,118 +2,15 @@
 // For license information, see https://github.com/nitro/blob/master/LICENSE
 
 use crate::kzg::ETHEREUM_KZG_SETTINGS;
+use sha2::Sha256;
+use sha3::Keccak256;
 use arbutil::PreimageType;
 use c_kzg::{Blob, KzgCommitment};
 use digest::Digest;
 use eyre::{eyre, Result};
 use serde::{Deserialize, Serialize};
-<<<<<<< HEAD
 use std::{borrow::Borrow, convert::TryInto, fmt, fs::File, io::Read, ops::Deref, path::Path};
 use wasmparser::{TableType, ValType};
-=======
-use sha2::Sha256;
-use sha3::Keccak256;
-use std::{
-    borrow::Borrow,
-    convert::TryInto,
-    fmt,
-    fs::File,
-    io::Read,
-    ops::{Deref, DerefMut},
-    path::Path,
-};
-use wasmparser::{TableType, Type};
-
-/// cbindgen:field-names=[bytes]
-#[derive(Default, Clone, Copy, PartialEq, Eq, Hash, Serialize, Deserialize)]
-#[repr(C)]
-pub struct Bytes32(pub [u8; 32]);
-
-impl Deref for Bytes32 {
-    type Target = [u8; 32];
-
-    fn deref(&self) -> &Self::Target {
-        &self.0
-    }
-}
-
-impl DerefMut for Bytes32 {
-    fn deref_mut(&mut self) -> &mut Self::Target {
-        &mut self.0
-    }
-}
-
-impl AsRef<[u8]> for Bytes32 {
-    fn as_ref(&self) -> &[u8] {
-        &self.0
-    }
-}
-
-impl Borrow<[u8]> for Bytes32 {
-    fn borrow(&self) -> &[u8] {
-        &self.0
-    }
-}
-
-impl From<[u8; 32]> for Bytes32 {
-    fn from(x: [u8; 32]) -> Self {
-        Self(x)
-    }
-}
-
-impl From<u32> for Bytes32 {
-    fn from(x: u32) -> Self {
-        let mut b = [0u8; 32];
-        b[(32 - 4)..].copy_from_slice(&x.to_be_bytes());
-        Self(b)
-    }
-}
-
-impl From<u64> for Bytes32 {
-    fn from(x: u64) -> Self {
-        let mut b = [0u8; 32];
-        b[(32 - 8)..].copy_from_slice(&x.to_be_bytes());
-        Self(b)
-    }
-}
-
-impl From<usize> for Bytes32 {
-    fn from(x: usize) -> Self {
-        let mut b = [0u8; 32];
-        b[(32 - (usize::BITS as usize / 8))..].copy_from_slice(&x.to_be_bytes());
-        Self(b)
-    }
-}
-
-impl IntoIterator for Bytes32 {
-    type Item = u8;
-    type IntoIter = std::array::IntoIter<u8, 32>;
-
-    fn into_iter(self) -> Self::IntoIter {
-        IntoIterator::into_iter(self.0)
-    }
-}
-
-type GenericBytes32 = digest::generic_array::GenericArray<u8, digest::generic_array::typenum::U32>;
-
-impl From<GenericBytes32> for Bytes32 {
-    fn from(x: GenericBytes32) -> Self {
-        <[u8; 32]>::from(x).into()
-    }
-}
-
-impl fmt::Display for Bytes32 {
-    fn fmt(&self, f: &mut fmt::Formatter<'_>) -> fmt::Result {
-        write!(f, "{}", hex::encode(self))
-    }
-}
-
-impl fmt::Debug for Bytes32 {
-    fn fmt(&self, f: &mut fmt::Formatter<'_>) -> fmt::Result {
-        write!(f, "{}", hex::encode(self))
-    }
-}
->>>>>>> a20a1c70
 
 /// A Vec<u8> allocated with libc::malloc
 pub struct CBytes {
