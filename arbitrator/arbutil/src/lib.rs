--- conflicted
+++ resolved
@@ -1,5 +1,4 @@
 // Copyright 2022-2023, Offchain Labs, Inc.
-<<<<<<< HEAD
 // For license information, see https://github.com/nitro/blob/master/LICENSE
 
 pub mod color;
@@ -8,7 +7,7 @@
 pub mod math;
 pub mod operator;
 
-pub use color::Color;
+pub use color::{Color, DebugColor};
 
 #[cfg(feature = "wavm")]
 pub mod wavm;
@@ -17,12 +16,4 @@
 /// Note: the type must be later freed or the value will be leaked.
 pub fn heapify<T>(value: T) -> *mut T {
     Box::into_raw(Box::new(value))
-}
-=======
-// For license information, see https://github.com/OffchainLabs/nitro/blob/master/LICENSE
-
-pub mod color;
-pub mod format;
-
-pub use color::{Color, DebugColor};
->>>>>>> 896026b0
+}