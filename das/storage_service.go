// Copyright 2022, Offchain Labs, Inc.
// For license information, see https://github.com/nitro/blob/master/LICENSE

package das

import (
	"context"
	"errors"
	"fmt"

	"github.com/offchainlabs/nitro/arbstate"
)

var ErrNotFound = errors.New("Not found")

type StorageService interface {
	arbstate.DataAvailabilityReader
	Put(ctx context.Context, data []byte, expirationTime uint64) error
	Sync(ctx context.Context) error
	Closer
	fmt.Stringer
	ExpirationPolicy(ctx context.Context) ExpirationPolicy
<<<<<<< HEAD
	String() string
	HealthCheck(ctx context.Context) error
}

type LocalDiskStorageService struct {
	dataDir string
	mutex   sync.RWMutex
}

func NewLocalDiskStorageService(dataDir string) StorageService {
	return &LocalDiskStorageService{dataDir: dataDir}
}

func (s *LocalDiskStorageService) GetByHash(ctx context.Context, key []byte) ([]byte, error) {
	s.mutex.RLock()
	defer s.mutex.RUnlock()
	pathname := s.dataDir + "/" + base32.StdEncoding.EncodeToString(key)
	return os.ReadFile(pathname)
}

func (s *LocalDiskStorageService) Put(ctx context.Context, data []byte, timeout uint64) error {
	s.mutex.Lock()
	defer s.mutex.Unlock()
	pathname := s.dataDir + "/" + base32.StdEncoding.EncodeToString(crypto.Keccak256(data))
	return os.WriteFile(pathname, data, 0600)
}

func (s *LocalDiskStorageService) Sync(ctx context.Context) error {
	return nil
}

func (s *LocalDiskStorageService) Close(ctx context.Context) error {
	return nil
}

func (s *LocalDiskStorageService) ExpirationPolicy(ctx context.Context) ExpirationPolicy {
	return KeepForever
}

func (s *LocalDiskStorageService) String() string {
	return "LocalDiskStorageService(" + s.dataDir + ")"
}

func (s *LocalDiskStorageService) HealthCheck(ctx context.Context) error {
	return nil
=======
>>>>>>> 973c4762
}<|MERGE_RESOLUTION|>--- conflicted
+++ resolved
@@ -20,52 +20,5 @@
 	Closer
 	fmt.Stringer
 	ExpirationPolicy(ctx context.Context) ExpirationPolicy
-<<<<<<< HEAD
-	String() string
 	HealthCheck(ctx context.Context) error
-}
-
-type LocalDiskStorageService struct {
-	dataDir string
-	mutex   sync.RWMutex
-}
-
-func NewLocalDiskStorageService(dataDir string) StorageService {
-	return &LocalDiskStorageService{dataDir: dataDir}
-}
-
-func (s *LocalDiskStorageService) GetByHash(ctx context.Context, key []byte) ([]byte, error) {
-	s.mutex.RLock()
-	defer s.mutex.RUnlock()
-	pathname := s.dataDir + "/" + base32.StdEncoding.EncodeToString(key)
-	return os.ReadFile(pathname)
-}
-
-func (s *LocalDiskStorageService) Put(ctx context.Context, data []byte, timeout uint64) error {
-	s.mutex.Lock()
-	defer s.mutex.Unlock()
-	pathname := s.dataDir + "/" + base32.StdEncoding.EncodeToString(crypto.Keccak256(data))
-	return os.WriteFile(pathname, data, 0600)
-}
-
-func (s *LocalDiskStorageService) Sync(ctx context.Context) error {
-	return nil
-}
-
-func (s *LocalDiskStorageService) Close(ctx context.Context) error {
-	return nil
-}
-
-func (s *LocalDiskStorageService) ExpirationPolicy(ctx context.Context) ExpirationPolicy {
-	return KeepForever
-}
-
-func (s *LocalDiskStorageService) String() string {
-	return "LocalDiskStorageService(" + s.dataDir + ")"
-}
-
-func (s *LocalDiskStorageService) HealthCheck(ctx context.Context) error {
-	return nil
-=======
->>>>>>> 973c4762
 }