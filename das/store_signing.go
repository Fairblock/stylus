// Copyright 2022, Offchain Labs, Inc.
// For license information, see https://github.com/nitro/blob/master/LICENSE

package das

import (
	"context"
	"encoding/binary"
	"time"

	"github.com/ethereum/go-ethereum/common"
	"github.com/ethereum/go-ethereum/crypto"
	"github.com/ethereum/go-ethereum/log"

	"github.com/offchainlabs/nitro/arbstate"
	"github.com/offchainlabs/nitro/cmd/util"
	"github.com/offchainlabs/nitro/das/dastree"
	"github.com/offchainlabs/nitro/util/pretty"
)

var uniquifyingPrefix = []byte("Arbitrum Nitro DAS API Store:")

func applyDasSigner(signer util.DataSignerFunc, data []byte, timeout uint64) ([]byte, error) {
	return signer(dasStoreHash(data, timeout))
}

func DasRecoverSigner(data []byte, timeout uint64, sig []byte) (common.Address, error) {
	pk, err := crypto.SigToPub(dasStoreHash(data, timeout), sig)
	if err != nil {
		return common.Address{}, err
	}
	return crypto.PubkeyToAddress(*pk), nil
}

func dasStoreHash(data []byte, timeout uint64) []byte {
	var buf8 [8]byte
	binary.BigEndian.PutUint64(buf8[:], timeout)
	return dastree.HashBytes(uniquifyingPrefix, buf8[:], data)
}

type StoreSigningDAS struct {
<<<<<<< HEAD
	DataAvailabilityService
	signer util.DataSignerFunc
	addr   common.Address
}

func NewStoreSigningDAS(inner DataAvailabilityService, signer util.DataSignerFunc) (DataAvailabilityService, error) {
=======
	DataAvailabilityServiceWriter
	signer DasSigner
	addr   common.Address
}

func NewStoreSigningDAS(inner DataAvailabilityServiceWriter, signer DasSigner) (DataAvailabilityServiceWriter, error) {
>>>>>>> 16ecc784
	sig, err := applyDasSigner(signer, []byte{}, 0)
	if err != nil {
		return nil, err
	}
	addr, err := DasRecoverSigner([]byte{}, 0, sig)
	if err != nil {
		return nil, err
	}
	return &StoreSigningDAS{inner, signer, addr}, nil
}

func (s *StoreSigningDAS) Store(ctx context.Context, message []byte, timeout uint64, sig []byte) (*arbstate.DataAvailabilityCertificate, error) {
	log.Trace("das.StoreSigningDAS.Store(...)", "message", pretty.FirstFewBytes(message), "timeout", time.Unix(int64(timeout), 0), "sig", pretty.FirstFewBytes(sig), "this", s)
	mySig, err := applyDasSigner(s.signer, message, timeout)
	if err != nil {
		return nil, err
	}
	return s.DataAvailabilityServiceWriter.Store(ctx, message, timeout, mySig)
}

func (s *StoreSigningDAS) String() string {
	return "StoreSigningDAS (" + s.SignerAddress().Hex() + " ," + s.DataAvailabilityServiceWriter.String() + ")"
}

func (s *StoreSigningDAS) SignerAddress() common.Address {
	return s.addr
}<|MERGE_RESOLUTION|>--- conflicted
+++ resolved
@@ -39,21 +39,12 @@
 }
 
 type StoreSigningDAS struct {
-<<<<<<< HEAD
-	DataAvailabilityService
+	DataAvailabilityServiceWriter
 	signer util.DataSignerFunc
 	addr   common.Address
 }
 
-func NewStoreSigningDAS(inner DataAvailabilityService, signer util.DataSignerFunc) (DataAvailabilityService, error) {
-=======
-	DataAvailabilityServiceWriter
-	signer DasSigner
-	addr   common.Address
-}
-
-func NewStoreSigningDAS(inner DataAvailabilityServiceWriter, signer DasSigner) (DataAvailabilityServiceWriter, error) {
->>>>>>> 16ecc784
+func NewStoreSigningDAS(inner DataAvailabilityServiceWriter, signer util.DataSignerFunc) (DataAvailabilityServiceWriter, error) {
 	sig, err := applyDasSigner(signer, []byte{}, 0)
 	if err != nil {
 		return nil, err
